<<<<<<< HEAD
2011-02-27  Jan Kratochvil  <jan.kratochvil@redhat.com>

	* Makefile.am (TESTS): Add run-readelf-twofiles.sh.
	* run-readelf-twofiles.sh: New file.
=======
2011-02-25  Mark Wielaard  <mjw@redhat.com>

	* Makefile.am (BUILD_RPATH): Be consistent in naming.
>>>>>>> 58cfa1c7

2011-02-02  Josh Stone  <jistone@redhat.com>

	* run-prelink-addr-test.sh: Add testfile55, 32 and 64-bit.
	* testfile55-64.bz2, testfile55-64.debug.bz2,
	testfile55-64.prelink.bz2, testfile55-32.bz2,
	testfile55-32.debug.bz2, testfile55-32.prelink.bz2: New.
	* Makefile.am (EXTRA_DIST): Add and update all.

2011-01-12  Roland McGrath  <roland@redhat.com>

	* run-prelink-addr-test.sh: Make symlinks to find .debug files
	corresponding to .noshdrs files.

2011-01-11  Josh Stone  <jistone@redhat.com>

	* run-prelink-addr-test.sh: Add testfile54, 32 and 64-bit.
	* testfile54-32.so.bz2, testfile54-32.so.debug.bz2,
	testfile54-32.prelink.so.bz2, testfile54-32.noshdrs.so.bz2,
	testfile54-64.so.bz2, testfile54-64.so.debug.bz2,
	testfile54-64.prelink.so.bz2, testfile54-64.noshdrs.so.bz2: New.
	* Makefile.am (EXTRA_DIST): Add and update all.

	* run-prelink-addr-test.sh: Run 32 and 64-bit testfile53 tests.
	* testfile53.bz2, testfile53.debug.bz2,
	testfile53.prelink.bz2: Deleted, so...
	* testfile53-64.bz2, testfile53-64.debug.bz2,
	testfile53-64.prelink.bz2: Recreated with 64-bit names.
	* testfile53-32.bz2, testfile53-32.debug.bz2,
	testfile53-32.prelink.bz2: New in 32-bit.
	* Makefile.am (EXTRA_DIST): Add and update all.

	* run-prelink-addr-test.sh: Run 32 and 64-bit testfile52 tests.
	* testfile52.so.bz2, testfile52.so.debug.bz2,
	testfile52.prelink.so.bz2: Deleted, so...
	* testfile52-32.so.bz2, testfile52-32.so.debug.bz2,
	testfile52-32.prelink.so.bz2: Recreated with 32-bit names.
	* testfile52-32.noshdrs.so.bz2: New data file, stripped of headers.
	* testfile52-64.so.bz2, testfile52-64.so.debug.bz2,
	testfile52-64.prelink.so.bz2, testfile52-64.noshdrs.so.bz2: New files.
	* Makefile.am (EXTRA_DIST): Add and update all.

2011-01-10  Josh Stone  <jistone@redhat.com>

	* run-prelink-addr-test.sh: New test for prelinked addrs.
	* Makefile.am (TESTS, EXTRA_DIST): Add it.
	* testfile52.so.bz2, testfile52.so.debug.bz2: New data files.
	* testfile52.prelink.so.bz2: New data file, shows REL->RELA.
	* testfile53.bz2, testfile53.debug.bz2: New data files.
	* testfile53.prelink.bz2: New data file, shows ET_EXEC remap.
	* Makefile.am (EXTRA_DIST): Add them.

2010-06-04  Roland McGrath  <roland@redhat.com>

	* run-unstrip-test.sh: Also test modifying the file in place.

2010-04-22  Roland McGrath  <roland@redhat.com>

	* addrcfi.c (handle_cfi): Fix function name in error message.
	Use dwarf_errmsg, not dwfl_errmsg, after dwarf_cfi_addrframe.

2010-04-14  Roland McGrath  <roland@redhat.com>

	* Makefile.am (EXTRA_DIST): Add run-test-flag-nobits.sh here too.

2010-04-10  Ulrich Drepper  <drepper@redhat.com>

	* msg_tst.c: Adjust expected error message.

2010-04-01  Petr Machata  <pmachata@redhat.com>

	* test-flag-nobits.c: New test.
	* run-test-flag-nobits.sh: And its wrapper.
	* Makefile.am (noinst_PROGRAMS, TESTS): Add them.
	(test_flag_nobits_LDADD): New variable.

2010-02-15  Roland McGrath  <roland@redhat.com>

	* Makefile.am: Use config/eu.am for common stuff.

	* asm-tst9.c (main): Rename local to avoid shadowing another local.

2009-07-22  Roland McGrath  <roland@redhat.com>

	* addrcfi.c: Update dwarf_frame_{cfa,register} calling convention.

2009-07-08  Roland McGrath  <roland@redhat.com>

	* addrcfi.c: New file.
	* Makefile.am (noinst_PROGRAMS): Add it.
	(addrcfi_LDADD): New variable.

2009-05-07  Petr Machata  <pmachata@redhat.com>

	* testfile51.bz2: New data file.
	* dwarf-getmacros.c: New test core.
	* run-dwarf-getmacros.sh: New test wrapper.
	* Makefile.am (TESTS, EXTRA_DIST, noinst_PROGRAMS): Add them.
	(dwarf_getmacros_LDADD): New variable.

2009-04-23  Ulrich Drepper  <drepper@redhat.com>

	* Makefile [BUILD_STATIC] (libdw): Add $(zip_LIBS).
	(rdwrmmap_LDADD): Add $(libmudflap).

2009-04-21  Roland McGrath  <roland@redhat.com>

	* testfile50.bz2: New data file.
	* Makefile.am (EXTRA_DIST): Add it.
	* run-dwfl-addr-sect.sh: Add a case using it.

2008-12-31  Ulrich Drepper  <drepper@redhat.com>

	* testfile44.S.bz2: Add tests for dppd, dpps, insertps, movntdqa,
	mpsadbw, packusdw, pblendvb, pblendw, pcmpeqq, pcmpestri, pcmpestrm,
	pcmpistri, pcmpistrm, pcmpgtq, phminposuw, pinsrb, pinsrd, pmaxsb,
	pmaxsd, pmaxud, pmaxuw, pminsb, pminsd, pminud, pminuw, pmovsxbw,
	pmovsxbd, pmovsxbq, pmovsxwd, pmovsxwq, pmovsxdq, pmovsxbw, pmovsxbd,
	pmovsxbq, pmovsxwd, pmovsxwq, pmovsxdq, pmuldq, pmulld, popcnt, ptest,
	roundss, roundps, roundpd, and roundsd.
	* testfile45.S.bz2: Likewise.
	* testfile44.expect.bz2: Adjust accordingly.
	* testfile45.expect.bz2: Likewise.

	* testfile44.S.bz2: Add tests for blendvpd and blendvps.
	* testfile45.S.bz2: Likewise.
	* testfile44.expect.bz2: Adjust accordingly.
	* testfile45.expect.bz2: Likewise.

2008-12-30  Ulrich Drepper  <drepper@redhat.com>

	* testfile44.S.bz2: Add tests for blendpd and blendps.
	* testfile45.S.bz2: Likewise.
	* testfile44.expect.bz2: Adjust accordingly.
	* testfile45.expect.bz2: Likewise.

2008-12-19  Ulrich Drepper  <drepper@redhat.com>

	* testfile44.S.bz2: Add tests for AMD 3DNOW.
	* testfile45.S.bz2: Likewise.
	* testfile44.expect.bz2: Adjust accordingly.
	* testfile45.expect.bz2: Likewise.

2008-11-26  Roland McGrath  <roland@redhat.com>

	* dwfl-bug-getmodules.c: New file.
	* Makefile.am (noinst_PROGRAMS): Add it.
	(dwfl_bug_getmodules_LDADD): New variable.

2008-09-10  Roland McGrath  <roland@redhat.com>

	* test-subr.sh (LC_ALL): Export it set to "C".
	* run-dwfl-addr-sect.sh: Don't do it here.
	* run-strings-test.sh: Likewise.

2008-08-21  Denys Vlasenko  <dvlasenk@redhat.com>

	* run-addrname-test.sh: Add a new case.
	* testfile49.bz2: New data file.
	* Makefile.am (EXTRA_DIST): Add it.

2008-04-10  Roland McGrath  <roland@redhat.com>

	* testfile48.bz2, testfile48.bz2.debug: New data files.
	* Makefile.am (EXTRA_DIST): Add them.
	* run-strip-test8.sh: Use them.

	* testfile16.bz2, testfile16.debug.bz2: Replace data files.

	* run-strip-test.sh: Fail if stripped output has ".debug_*" sections.
	* run-strip-test8.sh: New file.
	* testfile47.bz2: New data file.
	* Makefile.am (TESTS, EXTRA_DIST): Add them.

2008-03-31  Roland McGrath  <roland@redhat.com>

	* run-early-offscn.sh: New file.
	* early-offscn.c: New file.
	* Makefile.am (noinst_PROGRAMS, TESTS, EXTRA_DIST): Add them.
	(early_offscn_LDADD): New variable.

2008-03-19  Roland McGrath  <roland@redhat.com>

	* run-addrname-test.sh: Add a new case.

2008-02-22  Roland McGrath  <roland@redhat.com>

	* run-elflint-test.sh: Typo fix.

2008-02-21  Roland McGrath  <roland@redhat.com>

	* run-disasm-x86.sh: Use uname instead of arch, keep tools required
	for the build down to minimum.
	* run-disasm-x86-64.sh: Likewise.

2008-02-20  Roland McGrath  <roland@redhat.com>

	* testfile46.bz2: New data file.
	* Makefile.am (EXTRA_DIST): Add it.
	* run-elflint-test.sh: Test on it.

2008-02-01  Ulrich Drepper  <drepper@redhat.com>

	* Makefile.am: Hook up sha1-tst.c.
	* sha1-tst.c: New file.

2008-01-21  Roland McGrath  <roland@redhat.com>

	* testfile45.S.bz2: Add tests for cltq, cqto.
	* testfile45.expect.bz2: Adjust.

2008-01-14  Ulrich Drepper  <drepper@redhat.com>

	* testfile45.S.bz2: Add more tests.
	* testfile45.expect.bz2: Adjust.

2008-01-11  Ulrich Drepper  <drepper@redhat.com>

	* testfile45.expect.bz2: Adjust for adding of address for %rip based
	address mode.

2008-01-10  Ulrich Drepper  <drepper@redhat.com>

	* testfile45.S.bz2: Add more tests.
	* testfile45.expect.bz2: Adjust.

2008-01-08  Ulrich Drepper  <drepper@redhat.com>

	* Makefile.am (TESTS): Add run-disasm-x86-64.sh.
	(EXTRA): Add testfile45.S.bz2, testfile45.expect.bz2,
	run-disasm-x86-64.sh.
	* run-disasm-x86-64.sh: New file.
	* testfile45.S.bz2: New file.
	* testfile45.expect.bz2: New file.
	* testfile44.S.bz2: New tests.
	* testfile44.expect.bz2: Adjust.

2008-01-04  Ulrich Drepper  <drepper@redhat.com>

	* testfile44.S.bz2: New tests.
	* testfile44.expect.bz2: Adjust.

2008-01-04  Roland McGrath  <roland@redhat.com>

	* dwfl-bug-fd-leak.c (main): Add a cast.

2008-01-03  Ulrich Drepper  <drepper@redhat.com>

	* testfile44.S.bz2: New tests.
	* testfile44.expect.bz2: Adjust.

2008-01-01  Ulrich Drepper  <drepper@redhat.com>

	* line2addr.c: Use %m modifier instead of %a to appease gcc.

2008-01-01  Ulrich Drepper  <drepper@redhat.com>

	* testfile44.S.bz2: New tests.
	* testfile44.expect.bz2: Adjust.

2007-12-31  Ulrich Drepper  <drepper@redhat.com>

	* testfile44.S.bz2: New tests.
	* testfile44.expect.bz2: Adjust.

2007-12-30  Ulrich Drepper  <drepper@redhat.com>

	* testfile44.S.bz2: New tests.
	* testfile44.expect.bz2: Adjust.

2007-12-29  Ulrich Drepper  <drepper@redhat.com>

	* testfile44.s.bz2: New tests.
	* testfile44.expect.bz2: Adjust.

2007-12-28  Ulrich Drepper  <drepper@redhat.com>

	* testfile44.S.bz2: New tests.
	* testfile44.expect.bz2: Adjust.

2007-12-27  Ulrich Drepper  <drepper@redhat.com>

	* testfile44.S.bz2: New tests.
	* testfile44.expect.bz2: Adjust.

2007-12-26  Ulrich Drepper  <drepper@redhat.com>

	* testfile44.S.bz2: New tests.
	* testfile44.expect.bz2: Adjust

2007-12-21  Ulrich Drepper  <drepper@redhat.com>

	* testfile44.S.bz2: More tests.
	* testfile44.expect.bz2: Adjust appropriately.

2007-12-19  Ulrich Drepper  <drepper@redhat.com>

	* Makefile.am (TESTS): Add run-disasm.sh.
	(EXTRA_DIST): Add run-disasm.sh, testfile44.S.bz2, and
	testfile44.expect.bz2.
	* run-disasm.sh: New file.
	* testfile44.S.bz2: New file.
	* testfile44.expect.bz2: New file.

2007-12-15  Roland McGrath  <roland@redhat.com>

	* run-allregs.sh: Change expected output for powerpc spefscr.

2007-10-20  Roland McGrath  <roland@redhat.com>

	* run-dwfl-addr-sect.sh: Change expected output, no errors.

2007-10-19  Roland McGrath  <roland@redhat.com>

	* dwfl-addr-sect.c (handle_address): Return int.
	Don't exit on error, just return nonzero.
	(main): Collect results.
	* run-dwfl-addr-sect.sh: New file.
	* testfile43.bz2: New data file.
	* Makefile.am (EXTRA_DIST, TESTS): Add them.

2007-10-18  Roland McGrath  <roland@redhat.com>

	* run-allregs.sh: Update expected ppc output for vrsave/vscr.

2007-10-16  Roland McGrath  <roland@redhat.com>

	* test-subr.sh (remove_files): Don't pass -Bb to diff.

2007-10-09  Roland McGrath  <roland@redhat.com>

	* dwflmodtest.c (print_module): Don't use %p in output.
	* run-dwfl-bug-offline-rel.sh: Updated expected output.

2007-10-08  Roland McGrath  <roland@redhat.com>

	* testfile42.bz2: New data file.
	* Makefile.am (EXTRA_DIST): Add it.
	* run-elflint-test.sh: New test on that file.

2007-10-04  Roland McGrath  <roland@redhat.com>

	* run-readelf-test4.sh: New file.
	* Makefile.am (TESTS, EXTRA_DIST): Add it.

2007-10-03  Roland McGrath  <roland@redhat.com>

	* run-readelf-test3.sh: New file.
	* Makefile.am (TESTS, EXTRA_DIST): Add it.

2007-10-01  Roland McGrath  <roland@redhat.com>

	* run-readelf-test2.sh: New file.
	* Makefile.am (TESTS, EXTRA_DIST): Add it.

2007-09-11  Roland McGrath  <roland@redhat.com>

	* run-addrname-test.sh: Add a new case.
	* testfile41.bz2: New data file.
	* Makefile.am (EXTRA_DIST): Add it.

2007-08-23  Roland McGrath  <roland@redhat.com>

	* run-allregs.sh: Update expected x86-64 output for %rflags.

2007-08-12  Roland McGrath  <roland@redhat.com>

	* run-strip-test7.sh: New file.
	* testfile39.bz2: New data file.
	* testfile40.bz2: New data file.
	* testfile40.debug.bz2: New data file.
	* Makefile.am (TESTS, EXTRA_DIST): Add them.

2007-08-09  Roland McGrath  <roland@redhat.com>

	* dwfl-bug-report.c: Fix header inclusion.

2007-08-08  Roland McGrath  <roland@redhat.com>

	* run-addrname-test.sh: Add a new case using addr2line -S.
	* testfile38.bz2: New data file.
	* Makefile.am (EXTRA_DIST): Add it.

2007-07-16  Roland McGrath  <roland@redhat.com>

	* dwfl-bug-report.c: New file.
	* Makefile.am (noinst_PROGRAMS, TESTS): Add it.
	(dwfl_bug_report_LDADD): New variable.

2007-06-06  Roland McGrath  <roland@redhat.com>

	* run-unstrip-test.sh: Declare testfile.unstrip for removal.

2007-06-05  Ulrich Drepper  <drepper@redhat.com>

	* Makefile.am (EXTRA_DIST): Add missing line continuation and
	testfile37.bz and testfile37.debug.bz2.

2007-05-23  Roland McGrath  <roland@redhat.com>

	* run-allregs.sh: Update expected Alpha results.

2007-05-18  Roland McGrath  <roland@redhat.com>

	* run-strip-test4.sh (stripped, debugfile): Use new reference files.
	* testfile37.bz2: New data file.
	* testfile37.debug.bz2: New data file.
	* run-unstrip-test2.sh: New file.
	* Makefile.am (TESTS, EXTRA_DIST): Add them.

2007-05-10  Roland McGrath  <roland@redhat.com>

	* run-dwfl-bug-offline-rel.sh: New file.
	* testfile36.bz2: New data file.
	* testfile36.debug.bz2: New data file.
	* Makefile.am (TESTS, EXTRA_DIST): Add them.

2007-04-28  Roland McGrath  <roland@redhat.com>

	* run-strip-test6.sh (stripped, debugfile): Use new reference files.
	* testfile35.bz2: New data file.
	* testfile35.debug.bz2: New data file.
	* run-unstrip-test.sh: New file.
	* Makefile.am (TESTS, EXTRA_DIST): Add them.

	* run-strip-test.sh: Do all elflint and cmp runs even when some fail.

2007-04-26  Roland McGrath  <roland@redhat.com>

	* run-elflint-self.sh: Run all tests even if one fails.

	* run-allregs.sh: Add expected output for alpha.

2007-04-24  Roland McGrath  <roland@redhat.com>

	* run-strip-test.sh: When we saved the debug info, test unstrip too.

2007-04-22  Roland McGrath  <roland@redhat.com>

	* run-allregs.sh: Update expected register info.

2007-04-16  Roland McGrath  <roland@redhat.com>

	* dwfl-addr-sect.c: New file.
	* Makefile.am (noinst_PROGRAMS): Add it.
	(dwfl_addr_sect_LDADD): New variable.

2007-04-05  Roland McGrath  <roland@redhat.com>

	* get-files.c: Test dwarf_getsrcdirs.
	* run-get-files.sh: Update expected output.

2007-04-01  Roland McGrath  <roland@redhat.com>

	* run-allregs.sh: Updated expected output for x86_64.

2007-03-04  Roland McGrath  <roland@redhat.com>

	* dwfl-bug-fd-leak.c: New file.
	* Makefile.am (noinst_PROGRAMS, TESTS): Add it.
	(dwfl_bug_fd_leak_LDADD): New variable.

	* dwflmodtest.c: Test dwfl_getmodules before and after getdwarf,
	show what files have been located.

2007-02-02  Roland McGrath  <roland@redhat.com>

	* run-addrname-test.sh: New file.
	* Makefile.am (TESTS, EXTRA_DIST): Add it.
	* testfile34.bz2: New data file.
	* Makefile.am (EXTRA_DIST): Add it.

2007-01-20  Roland McGrath  <roland@redhat.com>

	* testfile33.bz2: New data file.
	* Makefile.am (EXTRA_DIST): Add it.
	* run-elflint-test.sh: Test on it too.

2007-01-18  Roland McGrath  <roland@redhat.com>

	* Makefile.am (CFLAGS): Don't molest it.

2007-01-11  Roland McGrath  <roland@redhat.com>

	* testfile32.bz2: New data file.
	* Makefile.am (EXTRA_DIST): Add it.
	* run-elflint-test.sh: Test on it too.

2007-02-04  Ulrich Drepper  <drepper@redhat.com>

	* arls.c: New file.
	* Makefile (noinst_PROGRAMS): Add arls.

	* run-ranlib-test2.sh: Fix type in comment.

2007-01-10  Ulrich Drepper  <drepper@redhat.com>

	* run-elflint-self.sh (runtest): Show which file has the problem.

2007-01-10  Roland McGrath  <roland@redhat.com>

	* dwfl-bug-addr-overflow.c: New file.
	* Makefile.am (TESTS): Add it.
	(dwfl_bug_addr_overflow_LDADD): New variable.

2006-12-17  Roland McGrath  <roland@redhat.com>

	* msg_tst.c (libelf_msgs): Fix ELF_E_INVALID_PHDR msg.

2006-09-05  Roland McGrath  <roland@redhat.com>

	* run-strings-test.sh: Export LC_ALL=C for the test.

2006-08-29  Roland McGrath  <roland@redhat.com>

	* run-arextract.sh: Use testrun, tempfiles functions from test-subr.sh.
	* run-arsymtest.sh: Likewise.

	* run-native-test.sh (native.c compilation): Add some braces.

2006-08-22  Roland McGrath  <roland@redhat.com>

	* allregs.c (dwarf_encoding_string): New function, swiped from readelf.
	(struct reginfo): New members bits, type.
	(one_register, match_register): Update to take new args,
	record and display new info.
	(main): Display new info.
	* run-allregs.sh: Update expected results.

2006-08-03  Roland McGrath  <roland@redhat.com>

	* run-allregs.sh: Add sparc cases.
	* testfile30.bz2: New data file.
	* testfile31.bz2: New data file.
	* Makefile.am (EXTRA_DIST): Add them.

2006-07-21  Roland McGrath  <roland@redhat.com>

	* allregs.c (struct reginfo): Increase size of name.
	(one_register): Assert that it's big enough.

2006-04-04  Roland McGrath  <roland@redhat.com>

	* run-bug1-test.sh: Test a second case, to cover both byte orders.
	* testfile29.bz2: New file.
	* testfile29.rdwr.bz2: New file.
	* Makefile.am (EXTRA_DIST): Add them.

2006-04-04  Ulrich Drepper  <drepper@redhat.com>

	* Makefile.am: Add rules to run run-bug1-test.sh.
	* rdwrmmap.c: New file.
	* run-bug1-test.sh: New file.
	* testfile28.bz2: New file.
	* testfile28.rdwr.bz2: New file.

2006-03-09  Roland McGrath  <roland@redhat.com>

	* Makefile.am (AM_LDFLAGS): Define to pass -rpath-link.

2006-03-01  Roland McGrath  <roland@redhat.com>

	* show-die-info.c (tagnames, attrs): Update name tables for dwarf.h
	changes matching 3.0 spec.

2006-01-13  Roland McGrath  <roland@redhat.com>

	* run-native-test.sh: Do kill -9 and reap explicitly at end, since
	bash 3.1 whines when it's done in the trap 0 handler.

2006-01-11  Roland McGrath  <roland@redhat.com>

	* testfile26.bz2: New data file.
	* testfile27.bz2: New data file.
	* Makefile.am (EXTRA_DIST): Add them.
	* run-allregs.sh: Test s390 data.

2005-12-14  Roland McGrath  <roland@redhat.com>

	* run-native-test.sh: Redirect output from native test process.

2005-12-13  Roland McGrath  <roland@redhat.com>

	* allregs.c (main): Fail if we find no registers.

	* run-native-test.sh: New file.
	* Makefile.am (TESTS, EXTRA_DIST): Add it.

2005-12-10  Ulrich Drepper  <drepper@redhat.com

	* run-readelf-test1.sh: New file.
	* Makefile.am (TESTS): Add run-readelf-test1.sh.
	(EXTRA_DIST): Likewise.

2005-12-07  Roland McGrath  <roland@redhat.com>

	* ecp.c (main): Use elf_end to clean up.

2005-11-25  Roland McGrath  <roland@redhat.com>

	* coverage.sh: Given -v argument, print names of unused files.

	* addrscopes.c (main): Use dwfl_end before return.
	* allregs.c (main): Likewise.
	* find-prologues.c (main): Likewise.
	* funcretval.c (main): Likewise.
	* funcscopes.c (main): Likewise.
	* line2addr.c (main): Likewise.

	* run-allregs.sh: New file.
	* Makefile.am (TESTS, EXTRA_DIST): Add it.

	* allregs.c: Use libdwfl wrapper instead of direct libebl calls.
	* Makefile.am (allregs_LDADD): Updated.

	* allregs.c: New file.
	* Makefile.am (noinst_PROGRAMS): Add it.
	(allregs_LDADD): New variable.

2005-11-18  Roland McGrath  <roland@redhat.com>

	* test-subr.sh (installed_testrun): Treat /usr/lib64 like /usr/lib.
	* test-wrapper.sh: Likewise.

2005-11-17  Roland McGrath  <roland@redhat.com>

	* Makefile.am (installed_TESTS_ENVIRONMENT): Set libdir, bindir in
	environment for test-wrapper.sh.
	* test-wrapper.sh: Set LD_LIBRARY_PATH from ${libdir} if not /usr/lib.
	* test-subr.sh (installed_testrun): Likewise.
	Use explicit path in ${bindir}.

	* Makefile.am (installcheck-local): Fix typo in last change.

2005-11-16  Roland McGrath  <roland@redhat.com>

	* configure.ac: New file, for standalone build/dist of test suite.
	* Makefile.am [!STANDALONE] (INCLUDES): Don't define it.
	(asm_TESTS): New variable, broken out of ...
	(TESTS): ... here.  Also remove msg_tst.
	[!STANDALONE] (TESTS, noinst_PROGRAMS): Add in $(asm_TESTS), msg_tst.
	(installed_TESTS_ENVIRONMENT): New variable.
	[STANDALONE] (TESTS_ENVIRONMENT): Use that.
	[!STANDALONE] (installcheck-local): Likewise.
	[STANDALONE] (libdw, libelf, libasm, libebl): Define using -lfoo.
	* addrscopes.c: Include <config.h>.
	Use ELFUTILS_HEADER macro in #include of installed elfutils/ headers.
	* allfcts.c: Likewise.
	* asm-tst1.c: Likewise.
	* asm-tst2.c: Likewise.
	* asm-tst3.c: Likewise.
	* asm-tst4.c: Likewise.
	* asm-tst5.c: Likewise.
	* asm-tst6.c: Likewise.
	* asm-tst7.c: Likewise.
	* asm-tst8.c: Likewise.
	* asm-tst9.c: Likewise.
	* dwflmodtest.c: Likewise.
	* find-prologues.c: Likewise.
	* funcscopes.c: Likewise.
	* get-aranges.c: Likewise.
	* get-files.c: Likewise.
	* get-lines.c: Likewise.
	* get-pubnames.c: Likewise.
	* line2addr.c: Likewise.
	* newscn.c: Likewise.
	* show-abbrev.c: Likewise.
	* show-die-info.c: Likewise.
	* update3.c: Likewise.
	* update4.c: Likewise.
	* funcretval.c: Likewise.

	* dwflmodtest.c (print_instance): Don't use INTUSE.
	(options): Don't use N_ macro.

2005-11-15  Roland McGrath  <roland@redhat.com>

	* coverage.sh: Look in backends.
	* Makefile.am (BUILD_RPATH): Search ../backends, not ../libebl.
	(TESTS_ENVIRONMENT): Likewise.

	* funcretval.c (handle_function): Don't take DW_AT_type of FUNCDIE,
	pass FUNCDIE direclty to dwfl_module_return_value_location.

	* Makefile.am (BUILD_RPATH): New variable.
	[TESTS_RPATH] (AM_LDFLAGS): Pass -rpath option using that value.
	(tests_rpath): New variable.
	(installcheck-local): Pass it to test-wrapper.sh.
	* test-wrapper.sh: In "installed" format, take yes/no value
	for elfutils_tests_rpath, which export.  When running a test
	binary for installcheck, exit 77.
	* test-subr.sh (installed_testrun): When running a test binary
	for installcheck, exit 77 if $elfutils_tests_rpath = yes.

2005-11-14  Roland McGrath  <roland@redhat.com>

	* test-subr.sh: New file.
	* test-wrapper.sh: New file.
	* Makefile.am (EXTRA_DIST): Add them.
	(AM_LDFLAGS): Variable removed.
	(TESTS_ENVIRONMENT): New variable.
	(installcheck-local): New target.
	* run-addrscopes.sh: Use test-subr.sh.
	* run-allfcts.sh: Likewise.
	* run-ecp-test.sh: Likewise.
	* run-ecp-test2.sh: Likewise.
	* run-elflint-self.sh: Likewise.
	* run-elflint-test.sh: Likewise.
	* run-find-prologues.sh: Likewise.
	* run-funcscopes.sh: Likewise.
	* run-get-aranges.sh: Likewise.
	* run-get-files.sh: Likewise.
	* run-get-lines.sh: Likewise.
	* run-get-pubnames.sh: Likewise.
	* run-line2addr.sh: Likewise.
	* run-ranlib-test.sh: Likewise.
	* run-ranlib-test2.sh: Likewise.
	* run-show-abbrev.sh: Likewise.
	* run-show-ciefde.sh: Likewise.
	* run-show-die-info.sh: Likewise.
	* run-strings-test.sh: Likewise.
	* run-strip-test.sh: Likewise.

2005-11-13  Roland McGrath  <roland@redhat.com>

	* funcretval.c: New file.
	* Makefile.am (noinst_PROGRAMS): Add it.
	(funcretval_LDADD): New variable.

2005-11-09  Ulrich Drepper  <drepper@redhat.com>

	* line2addr.c (handle_module): Add missing parameter to printf.

2005-10-27  Roland McGrath  <roland@redhat.com>

	* allfcts.c (cb): Update for dwarf_func_* -> dwarf_decl_* changes.
	* funcscopes.c (handle_function): Likewise.
	* dwflmodtest.c (print_inline, print_func): Likewise.
	* find-prologues.c (handle_function): Likewise.

2005-10-27  Roland McGrath  <roland@redhat.com>

	* run-find-prologues.sh: New file.
	* Makefile.am (TESTS, EXTRA_DIST): Add it.

	* find-prologues.c (handle_function): Skip inlines.

2005-10-25  Roland McGrath  <roland@redhat.com>

	* find-prologues.c: New file.
	* Makefile.am (noinst_PROGRAMS): Add it.
	(find_prologues_LDADD): New variable.

2005-09-02  Ulrich Drepper  <drepper@redhat.com>

	* run-strings-test.sh: Remove strings.out in the end.

2005-08-31  Ulrich Drepper  <drepper@redhat.com>

	* run-addrscopes.sh: Use correct exit code if test cannot be performed.
	* run-allfcts.sh: Likewise.
	* run-ecp-test.sh: Likewise.
	* run-ecp-test2.sh: Likewise.
	* run-elflint-test.sh: Likewise.
	* run-funcscopes.sh: Likewise.
	* run-get-aranges.sh: Likewise.
	* run-get-files.sh: Likewise.
	* run-get-lines.sh: Likewise.
	* run-get-pubnames.sh: Likewise.
	* run-line2addr.sh: Likewise.
	* run-ranlib-test2.sh: Likewise.
	* run-show-abbrev.sh: Likewise.
	* run-show-ciefde.sh: Likewise.
	* run-show-die-info.sh: Likewise.
	* run-strings-test.sh: Likewise.
	* run-strip-test.sh: Likewise.

2005-08-30  Ulrich Drepper  <drepper@redhat.com>

	* coverage.sh: Handle case where there is no .gcno file at all.

2005-08-29  Ulrich Drepper  <drepper@redhat.com>

	* Makefile.am (EXTRA_DIST): Add coverage.
	[GCOV]: Generate coverage summary after the tests ran
	* coverage.sh: New file.

2005-08-28  Ulrich Drepper  <drepper@redhat.com>

	* Makefile.an [BUILD_STATIC] (libdw): Add -ldl.
	(CLEANFILES): Add *.gcno *.gcda *.gconv.

2005-08-28  Ulrich Drepper  <drepper@redhat.com>

	* run-strings-test.sh: New file.
	* Makefile.am (TESTS, EXTRA_DIST): Add it.

2005-08-27  Roland McGrath  <roland@redhat.com>

	* addrscopes.c (handle_address): Apply bias to PC addresses.

	* run-funcscopes.sh: New file.
	* testfile25.bz2: New data file.
	* Makefile.am (TESTS, EXTRA_DIST): Add them.

2005-08-26  Roland McGrath  <roland@redhat.com>

	* addrscopes.c (dwarf_diename_integrate): Removed.
	(print_vars, handle_address): Use plain dwarf_diename.

2005-08-25  Roland McGrath  <roland@redhat.com>

	* funcscopes.c: New file.
	* Makefile.am (noinst_PROGRAMS): Add it.
	(funcscopes_LDADD): New variable.

	* run-addrscopes.sh: Add another case.
	* testfile24.bz2: New data file.
	* Makefile.am (EXTRA_DIST): Add it.

	* addrscopes.c (handle_address): Take new argument IGNORE_INLINES,
	pass it to dwarf_getscopes.
	(main): Pass it, true when '=' follows an address.

2005-08-24  Roland McGrath  <roland@redhat.com>

	* line2addr.c (print_address): Omit () for DSOs.

2005-08-24  Ulrich Drepper  <drepper@redhat.com>

	* run-line2addr.sh: Remove testfile23 in the end.

	* Makefile.am [BUILD_STATIC] (libdw): Add $(libelf) and $(libebl).
	[MUDFLAP] (AM_LDFLAGS): Define to find libebl modules.

2005-08-22  Roland McGrath  <roland@redhat.com>

	* run-line2addr.sh: Add a case.
	* testfile23.bz2: New data file.
	* Makefile.am (EXTRA_DIST): Add it.

2005-08-18  Roland McGrath  <roland@redhat.com>

	* run-addrscopes.sh: New file.
	* testfile22.bz2: New data file.
	* Makefile.am (TESTS, EXTRA_DIST): Add them.

	* addrscopes.c: New file.
	* Makefile.am (noinst_PROGRAMS): Add it.
	(addrscopes_LDADD): New variable.

2005-08-15  Ulrich Drepper  <drepper@redhat.com>

	* run-elflint-self.sh: Don't run test if the file doesn't exist.

2005-08-15  Roland McGrath  <roland@redhat.com>

	* dwflmodtest.c (print_instance, print_inline): New functions.
	(print_func): Call print_inline.
	(options, parse_opt): Grok -i/--inlines.

2005-08-07  Roland McGrath  <roland@redhat.com>

	* dwflmodtest.c: Print function details only if -f flag is given.

2005-08-06  Ulrich Drepper  <drepper@redhat.com>

	* run-elflint-self.sh: New file.
	* Makefile.am (TESTS): Add run-elflint-self.sh.
	(EXTRA_DIST): Likewise.

	* Makefile.am: Link with statis libs if BUILD_STATIC.
	(dwflmodtest_LDADD): Also link with -ldl.

2005-08-02  Ulrich Drepper  <drepper@redhat.com>

	* Makefile.am: Add -ldl to asm_tst[1-9]_LDASS.
	* asm-tst1.c: Adjust for new asm_begin interface.  Open backend
	library first.
	* asm-tst2.c: Likewise.
	* asm-tst3.c: Likewise.
	* asm-tst4.c: Likewise.
	* asm-tst5.c: Likewise.
	* asm-tst6.c: Likewise.
	* asm-tst7.c: Likewise.
	* asm-tst8.c: Likewise.
	* asm-tst9.c: Likewise.

	* msg_tst.c: Add new error message.

2005-07-28  Ulrich Drepper  <drepper@redhat.com>

	* Makefile.am (dwflmodtest_LDADD): Add $(libebl).

2005-06-01  Roland McGrath  <roland@redhat.com>

	* line2addr.c: Rewritten using libdwfl.
	* run-line2addr.sh: Update test for changed arguments.
	* Makefile.am (INCLUDES): Add libdwfl source directory to path.
	(libdwfl): New variable.
	(line2addr_LDADD): Use it.

2005-07-28  Roland McGrath  <roland@redhat.com>

	* dwflmodtest.c: New file, moved from ../libdwfl/ptest.c to here.
	* Makefile.am (noinst_PROGRAMS): Add dwflmodtest.
	(dwflmodtest_LDADD): New variable.
	(INCLUDES): Add -I$(top_srcdir)/libdwfl here.

2005-07-21  Ulrich Drepper  <drepper@redhat.com>

	* testfile18.bz2: New file.
	* run-elflint-test.sh: New file.
	* Makefile.am (TESTS): Add run-elflint-test.sh.
	(EXTRA_DIST): Add run-elflint-test.sh and testfile18.bz2.

2005-05-24  Ulrich Drepper  <drepper@redhat.com>

	* get-files.c (main): Use correct format specifier.

2005-05-21  Ulrich Drepper  <drepper@redhat.com>

	* Makefile.am: Add -Wextra to CFLAGS.
	* get-files.c: Remove warning this produced.
	* get-pubnames.c: Likewise.
	* newfile.c: Likewise.
	* newscn.c: Likewise.
	* scnnames.c: Likewise.
	* showptable.c: Likewise.
	* test-nlist.c: Likewise.
	* update1.c: Likewise.
	* update2.c: Likewise.
	* update3.c: Likewise.
	* update4.c: Likewise.

2005-05-08  Ulrich Drepper  <drepper@redhat.com>

	* run-line2addr.sh: Remove testfile14 at the end.

	* run-strip-test.sh: Remove debuginfo test input file as well.

	* Makefile.am (EXTRA_DIST): Newly added files incorrectly used
	.bz, not .bz2.

2005-05-03  Roland McGrath  <roland@redhat.com>

	* run-strip-test.sh: Use variables for test file names.
	Optionally produce separate debug file and check it.
	* run-strip-test2.sh: Use run-strip-test.sh via ., no duplication.
	* run-strip-test3.sh: Likewise.
	* run-strip-test4.sh: New file.
	* run-strip-test5.sh: New file.
	* run-strip-test6.sh: New file.
	* testfile15.bz: New file.
	* testfile15.debug.bz: New file.
	* testfile16.bz: New file.
	* testfile16.debug.bz: New file.
	* testfile17.bz: New file.
	* testfile17.debug.bz: New file.
	* Makefile.am (TESTS, EXTRA_DIST): Add them.

2005-04-25  Ulrich Drepper  <drepper@redhat.com>

	* run-line2addr.sh: Also use testfile14.  Adjust for correct
	return of multiple matches.
	* testfile14.bz2: New file.
	* Makefile.am (EXTRA_DIST): Add testfile14.bz2.

	* show-abbrev.c (main): Adjust for dwarf_getabbrev interface change.

2005-04-04  Roland McGrath  <roland@redhat.com>

	* line2addr.c (main): Initialize LINES and NLINES before calling
	dwarf_getsrc_file, and free LINES afterwards.

	* allfcts.c (main): Use size_t for CUHL.

2005-04-04  Ulrich Drepper  <drepper@redhat.com>

	* line2addr.c: New file.
	* run-line2addr.sh: New file.
	* Makefile.am: Add rules to build, run, and distribute new code.

2005-04-02  Ulrich Drepper  <drepper@redhat.com>

	* allfcts.c: New file.
	* run-allfcts.sh: New file.
	* Makefile.am: Add rules to build, run, and distribute new code.

2005-02-05  Ulrich Drepper  <drepper@redhat.com>

	* Makefile.am [MUDFLAP] (AM_CFLAGS): Add -fmudflap.  Link all test
	programs with -lmudflap.

2004-09-25  Ulrich Drepper  <drepper@redhat.com>

	* asm-tst4.c (main): Add LD_LIBRARY_PATH to elflint invocation.
	* asm-tst5.c (main): Likewise.
	* asm-tst6.c (main): Likewise.

2004-01-17  Ulrich Drepper  <drepper@redhat.com>

	* Makefile.am: Support building with mudflap.

2004-01-12  Ulrich Drepper  <drepper@redhat.com>

	* get-aranges.c: Rewrite to use libdw.
	* Makefile.am: Reenable get-aranges test.

2004-01-11  Ulrich Drepper  <drepper@redhat.com>

	* get-lines.c: New file.
	* get-files.c: Adjust for libdw.
	* run-get-files.sh: Adjust expected result.
	* run-get-lines.sh: Likewise.
	* Makefile.am: Run get-lines test.  Don't run get-aranges and
	get-ciefde test for now.

	* show-abbrev.c: Adjust call to dwarf_getabbrevattr after interface
	change.  Print attribute offset information.
	* run-show-abbrev.sh: Adjust expected output.

2004-01-09  Ulrich Drepper  <drepper@redhat.com>

	* show-abbrev.c: Adjust call to dwarf_nextcu after interface change.
	* show-die-info.c: Likewise.
	* run-show-die-info.sh: Adjust expected output.

2003-08-13  Ulrich Drepper  <drepper@redhat.com>

	* Makefile.in: Depend on libebl.a, not libebl.so.

2003-08-11  Ulrich Drepper  <drepper@redhat.com>

	* Moved to CVS archive.<|MERGE_RESOLUTION|>--- conflicted
+++ resolved
@@ -1,13 +1,11 @@
-<<<<<<< HEAD
 2011-02-27  Jan Kratochvil  <jan.kratochvil@redhat.com>
 
 	* Makefile.am (TESTS): Add run-readelf-twofiles.sh.
 	* run-readelf-twofiles.sh: New file.
-=======
+
 2011-02-25  Mark Wielaard  <mjw@redhat.com>
 
 	* Makefile.am (BUILD_RPATH): Be consistent in naming.
->>>>>>> 58cfa1c7
 
 2011-02-02  Josh Stone  <jistone@redhat.com>
 
