<<<<<<< HEAD
2012-06-27  Mark Wielaard  <mjw@redhat.com>

	* run-readelf-gdb-index.sh: New test.
	* testfilegdbindex5.bz2: New testfile.
	* testfilegdbindex7.bz2: Likewise.
	* Makefile.am (TESTS): Add run-readelf-gdb-index.sh.
	(EXTRA_DIST): run-readelf-gdb_index.sh, testfilegdbindex5.bz2 and
	testfilegdbindex7.bz2.

2012-07-17  Mark Wielaard  <mjw@redhat.com>

	* testcore-rtlib-ppc.bz2: New testfile.
	* run-unstrip-n.sh: Check new ppc core testfile.

2012-06-26  Mike Frysinger  <vapier@gentoo.org>

	* Makefile.am (check_PROGRAMS): Rename from noinst_PROGRAMS.
=======
2012-07-11  Mark Wielaard  <mjw@redhat.com>

	* run-readelf-macro.sh: New test.
	* testfilemacro.bz2: New testfile.
	* Makefile.am (TESTS): Add run-readelf-macro.sh.
	(EXTRA_DIST): Add run-readelf-macro.sh and testfilemacro.bz2.
>>>>>>> e9b2388d

2012-06-26  Mark Wielaard  <mjw@redhat.com>

	* run-macro-test.sh: New test.
	* testfile-macinfo.bz2: New testfile.
	* testfile-macros.bz2: Likewise.

2012-05-07  Mark Wielaard  <mjw@redhat.com>

	* low_high_pc.c: Use proper inttypes in printf formats.

2012-05-11  Mark Wielaard  <mjw@redhat.com>

	* Makefile.am (TESTS_ENVIRONMENT): Set LC_ALL and LANG to C.

2012-05-07  Mark Wielaard  <mjw@redhat.com>

	* low_high_pc.c: Allow highpc == lowpc for CU DIEs for buggy GCC.

2012-04-27  Mark Wielaard  <mjw@redhat.com>

	* Makefile.am (TESTS): Add run-low_high_pc.sh
	(EXTRA_DIST): Add run-low_high_pc.sh and testfile_low_high_pc.bz2
	(noinst_PROGRAMS): Add low_high_pc.
	(low_high_pc_LDADD): New variable.
	* low_high_pc.c: New test.

2012-04-26  Mark Wielaard  <mjw@redhat.com>

	* Makefile.am (EXTRA_DIST): Remove run-show-ciefde.sh.
	* run-show-ciefde.sh: Removed old libdwarf test.
	* show-ciefde.c: Likewise.

2012-04-02  Mark Wielaard  <mjw@redhat.com>

	* Makefile.am (TESTS): Add run-unstrip-n.sh.
	(EXTRA_DIST): Add testcore-rtlib.bz2 and run-unstrip-n.sh.
	* run-unstrip-n.sh: New test.
	* testcore-rtlib.bz2: New testfile.

2012-04-02  Mark Wielaard  <mjw@redhat.com>

	* Makefile.am (TESTS): Add run-readelf-d.sh.
	(EXTRA_DIST): Add testlib_dynseg.so.bz2 and run-readelf-d.sh.
	* run-readelf-d.sh: New test.
	* run-elflint-test.sh: Check new testfile.

2012-03-21  Tom Tromey  <tromey@redhat.com>

	* typeiter.c: New file.
	* run-typeiter.sh: New file.
	* testfile59.bz2: New file.
	* Makefile.am (noinst_PROGRAMS): Add typeiter.
	(TESTS): Add run-typeiter.sh.
	(EXTRA_DIST): Add run-typeiter.sh, testfile59.bz2.
	(typeiter_LDADD): New variable.

2012-02-21  Kurt Roeckx  <kurt@roeckx.be>

	* run-alldts.sh: testrun ./alldts.

2012-02-21  Roland McGrath  <roland@hack.frob.com>

	* test-wrapper.sh: Add ${libdir}/elfutils to LD_LIBRARY_PATH.
	* test-subr.sh (installed_testrun): Likewise.

2012-01-18  Roland McGrath  <roland@hack.frob.com>

	* asm-tst4.c (main): Don't set LD_LIBRARY_PATH in system invocation;
	it will have been inherited correctly from the test harness.
	* asm-tst5.c (main): Likewise.
	* asm-tst6.c (main): Likewise.
	Reported by Serge Pavlov <serge.pavlov.at.gnu@gmail.com>.

2011-07-09  Roland McGrath  <roland@hack.frob.com>

	* sha1-tst.c: File removed.
	* Makefile.am (noinst_PROGRAMS, TESTS): Remove it.
	(sha1_tst_LDADD): Variable removed.

	* md5-sha1-test.c: New file.
	* Makefile.am [!STANDALONE] (noinst_PROGRAMS, TESTS): Add it.
	(md5_sha1_test_LDADD): New variable.

2011-05-30  Mark Wielaard  <mjw@redhat.com>

	* Makefile.am (EXTRA_DIST): Add run-readelf-twofiles.sh and
	run-rerequest_tag.sh

2011-05-24  Mark Wielaard  <mjw@redhat.com>

	* Makefile.am (EXTRA_DIST): Add hello_s390.ko.bz2.
	* run-strip-reloc.sh: Add hello_s390.ko testcase.
	* hello_s390.ko.bz2: New test file.

2011-05-23  Mark Wielaard  <mjw@redhat.com>

	* Makefile.am (TESTS): Add run-strip-reloc.sh.
	(EXTRA_DIST): Add run-strip-reloc.sh, hello_i386.ko.bz2
	hello_x86_64.ko.bz2 and hello_ppc64.ko.bz2
	* run-strip-reloc.sh: New test.
	* hello_i386.ko.bz2: New test file.
	* hello_x86_64.ko.bz2: Likewise.
	* hello_ppc64.ko.bz2: Likewise.

2011-05-18  Mark Wielaard  <mjw@redhat.com>

	* run-strip-groups.sh: New test.
	* testfile58.bz2: New test file.
	* Makefile.am (EXTRA_DIST): Add testfile58.bz2.
	(TESTS): Add run-strip-groups.sh.
	(EXTRA_DIST): Likewise.

2011-03-28  Marek Polacek  <mpolacek@redhat.com>

	* alldts.c: New file.
	* run-alldts.sh: Use it.
	* Makefile.am (TESTS, EXTRA_DIST, noinst_PROGRAMS): Add them.
	(alldts_LDADD): New variable.

2011-03-02  Marek Polacek  <mpolacek@redhat.com>

	* dwarf-getstring.c: New test.
	* run-dwarf-getstring.sh: And its wrapper.
	* Makefile.am (EXTRA_DIST): Add and update all.

2011-02-27  Jan Kratochvil  <jan.kratochvil@redhat.com>

	* Makefile.am (TESTS): Add run-readelf-twofiles.sh.
	* run-readelf-twofiles.sh: New file.

2011-02-25  Mark Wielaard  <mjw@redhat.com>

	* Makefile.am (BUILD_RPATH): Be consistent in naming.

2011-02-02  Josh Stone  <jistone@redhat.com>

	* run-prelink-addr-test.sh: Add testfile55, 32 and 64-bit.
	* testfile55-64.bz2, testfile55-64.debug.bz2,
	testfile55-64.prelink.bz2, testfile55-32.bz2,
	testfile55-32.debug.bz2, testfile55-32.prelink.bz2: New.
	* Makefile.am (EXTRA_DIST): Add and update all.

2011-01-12  Roland McGrath  <roland@redhat.com>

	* run-prelink-addr-test.sh: Make symlinks to find .debug files
	corresponding to .noshdrs files.

2011-01-11  Josh Stone  <jistone@redhat.com>

	* run-prelink-addr-test.sh: Add testfile54, 32 and 64-bit.
	* testfile54-32.so.bz2, testfile54-32.so.debug.bz2,
	testfile54-32.prelink.so.bz2, testfile54-32.noshdrs.so.bz2,
	testfile54-64.so.bz2, testfile54-64.so.debug.bz2,
	testfile54-64.prelink.so.bz2, testfile54-64.noshdrs.so.bz2: New.
	* Makefile.am (EXTRA_DIST): Add and update all.

	* run-prelink-addr-test.sh: Run 32 and 64-bit testfile53 tests.
	* testfile53.bz2, testfile53.debug.bz2,
	testfile53.prelink.bz2: Deleted, so...
	* testfile53-64.bz2, testfile53-64.debug.bz2,
	testfile53-64.prelink.bz2: Recreated with 64-bit names.
	* testfile53-32.bz2, testfile53-32.debug.bz2,
	testfile53-32.prelink.bz2: New in 32-bit.
	* Makefile.am (EXTRA_DIST): Add and update all.

	* run-prelink-addr-test.sh: Run 32 and 64-bit testfile52 tests.
	* testfile52.so.bz2, testfile52.so.debug.bz2,
	testfile52.prelink.so.bz2: Deleted, so...
	* testfile52-32.so.bz2, testfile52-32.so.debug.bz2,
	testfile52-32.prelink.so.bz2: Recreated with 32-bit names.
	* testfile52-32.noshdrs.so.bz2: New data file, stripped of headers.
	* testfile52-64.so.bz2, testfile52-64.so.debug.bz2,
	testfile52-64.prelink.so.bz2, testfile52-64.noshdrs.so.bz2: New files.
	* Makefile.am (EXTRA_DIST): Add and update all.

2011-01-10  Josh Stone  <jistone@redhat.com>

	* run-prelink-addr-test.sh: New test for prelinked addrs.
	* Makefile.am (TESTS, EXTRA_DIST): Add it.
	* testfile52.so.bz2, testfile52.so.debug.bz2: New data files.
	* testfile52.prelink.so.bz2: New data file, shows REL->RELA.
	* testfile53.bz2, testfile53.debug.bz2: New data files.
	* testfile53.prelink.bz2: New data file, shows ET_EXEC remap.
	* Makefile.am (EXTRA_DIST): Add them.

2010-06-04  Roland McGrath  <roland@redhat.com>

	* run-unstrip-test.sh: Also test modifying the file in place.

2010-04-22  Roland McGrath  <roland@redhat.com>

	* addrcfi.c (handle_cfi): Fix function name in error message.
	Use dwarf_errmsg, not dwfl_errmsg, after dwarf_cfi_addrframe.

2010-04-14  Roland McGrath  <roland@redhat.com>

	* Makefile.am (EXTRA_DIST): Add run-test-flag-nobits.sh here too.

2010-04-10  Ulrich Drepper  <drepper@redhat.com>

	* msg_tst.c: Adjust expected error message.

2010-04-01  Petr Machata  <pmachata@redhat.com>

	* test-flag-nobits.c: New test.
	* run-test-flag-nobits.sh: And its wrapper.
	* Makefile.am (noinst_PROGRAMS, TESTS): Add them.
	(test_flag_nobits_LDADD): New variable.

2010-02-15  Roland McGrath  <roland@redhat.com>

	* Makefile.am: Use config/eu.am for common stuff.

	* asm-tst9.c (main): Rename local to avoid shadowing another local.

2009-07-22  Roland McGrath  <roland@redhat.com>

	* addrcfi.c: Update dwarf_frame_{cfa,register} calling convention.

2009-07-08  Roland McGrath  <roland@redhat.com>

	* addrcfi.c: New file.
	* Makefile.am (noinst_PROGRAMS): Add it.
	(addrcfi_LDADD): New variable.

2009-05-07  Petr Machata  <pmachata@redhat.com>

	* testfile51.bz2: New data file.
	* dwarf-getmacros.c: New test core.
	* run-dwarf-getmacros.sh: New test wrapper.
	* Makefile.am (TESTS, EXTRA_DIST, noinst_PROGRAMS): Add them.
	(dwarf_getmacros_LDADD): New variable.

2009-04-23  Ulrich Drepper  <drepper@redhat.com>

	* Makefile [BUILD_STATIC] (libdw): Add $(zip_LIBS).
	(rdwrmmap_LDADD): Add $(libmudflap).

2009-04-21  Roland McGrath  <roland@redhat.com>

	* testfile50.bz2: New data file.
	* Makefile.am (EXTRA_DIST): Add it.
	* run-dwfl-addr-sect.sh: Add a case using it.

2008-12-31  Ulrich Drepper  <drepper@redhat.com>

	* testfile44.S.bz2: Add tests for dppd, dpps, insertps, movntdqa,
	mpsadbw, packusdw, pblendvb, pblendw, pcmpeqq, pcmpestri, pcmpestrm,
	pcmpistri, pcmpistrm, pcmpgtq, phminposuw, pinsrb, pinsrd, pmaxsb,
	pmaxsd, pmaxud, pmaxuw, pminsb, pminsd, pminud, pminuw, pmovsxbw,
	pmovsxbd, pmovsxbq, pmovsxwd, pmovsxwq, pmovsxdq, pmovsxbw, pmovsxbd,
	pmovsxbq, pmovsxwd, pmovsxwq, pmovsxdq, pmuldq, pmulld, popcnt, ptest,
	roundss, roundps, roundpd, and roundsd.
	* testfile45.S.bz2: Likewise.
	* testfile44.expect.bz2: Adjust accordingly.
	* testfile45.expect.bz2: Likewise.

	* testfile44.S.bz2: Add tests for blendvpd and blendvps.
	* testfile45.S.bz2: Likewise.
	* testfile44.expect.bz2: Adjust accordingly.
	* testfile45.expect.bz2: Likewise.

2008-12-30  Ulrich Drepper  <drepper@redhat.com>

	* testfile44.S.bz2: Add tests for blendpd and blendps.
	* testfile45.S.bz2: Likewise.
	* testfile44.expect.bz2: Adjust accordingly.
	* testfile45.expect.bz2: Likewise.

2008-12-19  Ulrich Drepper  <drepper@redhat.com>

	* testfile44.S.bz2: Add tests for AMD 3DNOW.
	* testfile45.S.bz2: Likewise.
	* testfile44.expect.bz2: Adjust accordingly.
	* testfile45.expect.bz2: Likewise.

2008-11-26  Roland McGrath  <roland@redhat.com>

	* dwfl-bug-getmodules.c: New file.
	* Makefile.am (noinst_PROGRAMS): Add it.
	(dwfl_bug_getmodules_LDADD): New variable.

2008-09-10  Roland McGrath  <roland@redhat.com>

	* test-subr.sh (LC_ALL): Export it set to "C".
	* run-dwfl-addr-sect.sh: Don't do it here.
	* run-strings-test.sh: Likewise.

2008-08-21  Denys Vlasenko  <dvlasenk@redhat.com>

	* run-addrname-test.sh: Add a new case.
	* testfile49.bz2: New data file.
	* Makefile.am (EXTRA_DIST): Add it.

2008-04-10  Roland McGrath  <roland@redhat.com>

	* testfile48.bz2, testfile48.bz2.debug: New data files.
	* Makefile.am (EXTRA_DIST): Add them.
	* run-strip-test8.sh: Use them.

	* testfile16.bz2, testfile16.debug.bz2: Replace data files.

	* run-strip-test.sh: Fail if stripped output has ".debug_*" sections.
	* run-strip-test8.sh: New file.
	* testfile47.bz2: New data file.
	* Makefile.am (TESTS, EXTRA_DIST): Add them.

2008-03-31  Roland McGrath  <roland@redhat.com>

	* run-early-offscn.sh: New file.
	* early-offscn.c: New file.
	* Makefile.am (noinst_PROGRAMS, TESTS, EXTRA_DIST): Add them.
	(early_offscn_LDADD): New variable.

2008-03-19  Roland McGrath  <roland@redhat.com>

	* run-addrname-test.sh: Add a new case.

2008-02-22  Roland McGrath  <roland@redhat.com>

	* run-elflint-test.sh: Typo fix.

2008-02-21  Roland McGrath  <roland@redhat.com>

	* run-disasm-x86.sh: Use uname instead of arch, keep tools required
	for the build down to minimum.
	* run-disasm-x86-64.sh: Likewise.

2008-02-20  Roland McGrath  <roland@redhat.com>

	* testfile46.bz2: New data file.
	* Makefile.am (EXTRA_DIST): Add it.
	* run-elflint-test.sh: Test on it.

2008-02-01  Ulrich Drepper  <drepper@redhat.com>

	* Makefile.am: Hook up sha1-tst.c.
	* sha1-tst.c: New file.

2008-01-21  Roland McGrath  <roland@redhat.com>

	* testfile45.S.bz2: Add tests for cltq, cqto.
	* testfile45.expect.bz2: Adjust.

2008-01-14  Ulrich Drepper  <drepper@redhat.com>

	* testfile45.S.bz2: Add more tests.
	* testfile45.expect.bz2: Adjust.

2008-01-11  Ulrich Drepper  <drepper@redhat.com>

	* testfile45.expect.bz2: Adjust for adding of address for %rip based
	address mode.

2008-01-10  Ulrich Drepper  <drepper@redhat.com>

	* testfile45.S.bz2: Add more tests.
	* testfile45.expect.bz2: Adjust.

2008-01-08  Ulrich Drepper  <drepper@redhat.com>

	* Makefile.am (TESTS): Add run-disasm-x86-64.sh.
	(EXTRA): Add testfile45.S.bz2, testfile45.expect.bz2,
	run-disasm-x86-64.sh.
	* run-disasm-x86-64.sh: New file.
	* testfile45.S.bz2: New file.
	* testfile45.expect.bz2: New file.
	* testfile44.S.bz2: New tests.
	* testfile44.expect.bz2: Adjust.

2008-01-04  Ulrich Drepper  <drepper@redhat.com>

	* testfile44.S.bz2: New tests.
	* testfile44.expect.bz2: Adjust.

2008-01-04  Roland McGrath  <roland@redhat.com>

	* dwfl-bug-fd-leak.c (main): Add a cast.

2008-01-03  Ulrich Drepper  <drepper@redhat.com>

	* testfile44.S.bz2: New tests.
	* testfile44.expect.bz2: Adjust.

2008-01-01  Ulrich Drepper  <drepper@redhat.com>

	* line2addr.c: Use %m modifier instead of %a to appease gcc.

2008-01-01  Ulrich Drepper  <drepper@redhat.com>

	* testfile44.S.bz2: New tests.
	* testfile44.expect.bz2: Adjust.

2007-12-31  Ulrich Drepper  <drepper@redhat.com>

	* testfile44.S.bz2: New tests.
	* testfile44.expect.bz2: Adjust.

2007-12-30  Ulrich Drepper  <drepper@redhat.com>

	* testfile44.S.bz2: New tests.
	* testfile44.expect.bz2: Adjust.

2007-12-29  Ulrich Drepper  <drepper@redhat.com>

	* testfile44.s.bz2: New tests.
	* testfile44.expect.bz2: Adjust.

2007-12-28  Ulrich Drepper  <drepper@redhat.com>

	* testfile44.S.bz2: New tests.
	* testfile44.expect.bz2: Adjust.

2007-12-27  Ulrich Drepper  <drepper@redhat.com>

	* testfile44.S.bz2: New tests.
	* testfile44.expect.bz2: Adjust.

2007-12-26  Ulrich Drepper  <drepper@redhat.com>

	* testfile44.S.bz2: New tests.
	* testfile44.expect.bz2: Adjust

2007-12-21  Ulrich Drepper  <drepper@redhat.com>

	* testfile44.S.bz2: More tests.
	* testfile44.expect.bz2: Adjust appropriately.

2007-12-19  Ulrich Drepper  <drepper@redhat.com>

	* Makefile.am (TESTS): Add run-disasm.sh.
	(EXTRA_DIST): Add run-disasm.sh, testfile44.S.bz2, and
	testfile44.expect.bz2.
	* run-disasm.sh: New file.
	* testfile44.S.bz2: New file.
	* testfile44.expect.bz2: New file.

2007-12-15  Roland McGrath  <roland@redhat.com>

	* run-allregs.sh: Change expected output for powerpc spefscr.

2007-10-20  Roland McGrath  <roland@redhat.com>

	* run-dwfl-addr-sect.sh: Change expected output, no errors.

2007-10-19  Roland McGrath  <roland@redhat.com>

	* dwfl-addr-sect.c (handle_address): Return int.
	Don't exit on error, just return nonzero.
	(main): Collect results.
	* run-dwfl-addr-sect.sh: New file.
	* testfile43.bz2: New data file.
	* Makefile.am (EXTRA_DIST, TESTS): Add them.

2007-10-18  Roland McGrath  <roland@redhat.com>

	* run-allregs.sh: Update expected ppc output for vrsave/vscr.

2007-10-16  Roland McGrath  <roland@redhat.com>

	* test-subr.sh (remove_files): Don't pass -Bb to diff.

2007-10-09  Roland McGrath  <roland@redhat.com>

	* dwflmodtest.c (print_module): Don't use %p in output.
	* run-dwfl-bug-offline-rel.sh: Updated expected output.

2007-10-08  Roland McGrath  <roland@redhat.com>

	* testfile42.bz2: New data file.
	* Makefile.am (EXTRA_DIST): Add it.
	* run-elflint-test.sh: New test on that file.

2007-10-04  Roland McGrath  <roland@redhat.com>

	* run-readelf-test4.sh: New file.
	* Makefile.am (TESTS, EXTRA_DIST): Add it.

2007-10-03  Roland McGrath  <roland@redhat.com>

	* run-readelf-test3.sh: New file.
	* Makefile.am (TESTS, EXTRA_DIST): Add it.

2007-10-01  Roland McGrath  <roland@redhat.com>

	* run-readelf-test2.sh: New file.
	* Makefile.am (TESTS, EXTRA_DIST): Add it.

2007-09-11  Roland McGrath  <roland@redhat.com>

	* run-addrname-test.sh: Add a new case.
	* testfile41.bz2: New data file.
	* Makefile.am (EXTRA_DIST): Add it.

2007-08-23  Roland McGrath  <roland@redhat.com>

	* run-allregs.sh: Update expected x86-64 output for %rflags.

2007-08-12  Roland McGrath  <roland@redhat.com>

	* run-strip-test7.sh: New file.
	* testfile39.bz2: New data file.
	* testfile40.bz2: New data file.
	* testfile40.debug.bz2: New data file.
	* Makefile.am (TESTS, EXTRA_DIST): Add them.

2007-08-09  Roland McGrath  <roland@redhat.com>

	* dwfl-bug-report.c: Fix header inclusion.

2007-08-08  Roland McGrath  <roland@redhat.com>

	* run-addrname-test.sh: Add a new case using addr2line -S.
	* testfile38.bz2: New data file.
	* Makefile.am (EXTRA_DIST): Add it.

2007-07-16  Roland McGrath  <roland@redhat.com>

	* dwfl-bug-report.c: New file.
	* Makefile.am (noinst_PROGRAMS, TESTS): Add it.
	(dwfl_bug_report_LDADD): New variable.

2007-06-06  Roland McGrath  <roland@redhat.com>

	* run-unstrip-test.sh: Declare testfile.unstrip for removal.

2007-06-05  Ulrich Drepper  <drepper@redhat.com>

	* Makefile.am (EXTRA_DIST): Add missing line continuation and
	testfile37.bz and testfile37.debug.bz2.

2007-05-23  Roland McGrath  <roland@redhat.com>

	* run-allregs.sh: Update expected Alpha results.

2007-05-18  Roland McGrath  <roland@redhat.com>

	* run-strip-test4.sh (stripped, debugfile): Use new reference files.
	* testfile37.bz2: New data file.
	* testfile37.debug.bz2: New data file.
	* run-unstrip-test2.sh: New file.
	* Makefile.am (TESTS, EXTRA_DIST): Add them.

2007-05-10  Roland McGrath  <roland@redhat.com>

	* run-dwfl-bug-offline-rel.sh: New file.
	* testfile36.bz2: New data file.
	* testfile36.debug.bz2: New data file.
	* Makefile.am (TESTS, EXTRA_DIST): Add them.

2007-04-28  Roland McGrath  <roland@redhat.com>

	* run-strip-test6.sh (stripped, debugfile): Use new reference files.
	* testfile35.bz2: New data file.
	* testfile35.debug.bz2: New data file.
	* run-unstrip-test.sh: New file.
	* Makefile.am (TESTS, EXTRA_DIST): Add them.

	* run-strip-test.sh: Do all elflint and cmp runs even when some fail.

2007-04-26  Roland McGrath  <roland@redhat.com>

	* run-elflint-self.sh: Run all tests even if one fails.

	* run-allregs.sh: Add expected output for alpha.

2007-04-24  Roland McGrath  <roland@redhat.com>

	* run-strip-test.sh: When we saved the debug info, test unstrip too.

2007-04-22  Roland McGrath  <roland@redhat.com>

	* run-allregs.sh: Update expected register info.

2007-04-16  Roland McGrath  <roland@redhat.com>

	* dwfl-addr-sect.c: New file.
	* Makefile.am (noinst_PROGRAMS): Add it.
	(dwfl_addr_sect_LDADD): New variable.

2007-04-05  Roland McGrath  <roland@redhat.com>

	* get-files.c: Test dwarf_getsrcdirs.
	* run-get-files.sh: Update expected output.

2007-04-01  Roland McGrath  <roland@redhat.com>

	* run-allregs.sh: Updated expected output for x86_64.

2007-03-04  Roland McGrath  <roland@redhat.com>

	* dwfl-bug-fd-leak.c: New file.
	* Makefile.am (noinst_PROGRAMS, TESTS): Add it.
	(dwfl_bug_fd_leak_LDADD): New variable.

	* dwflmodtest.c: Test dwfl_getmodules before and after getdwarf,
	show what files have been located.

2007-02-02  Roland McGrath  <roland@redhat.com>

	* run-addrname-test.sh: New file.
	* Makefile.am (TESTS, EXTRA_DIST): Add it.
	* testfile34.bz2: New data file.
	* Makefile.am (EXTRA_DIST): Add it.

2007-01-20  Roland McGrath  <roland@redhat.com>

	* testfile33.bz2: New data file.
	* Makefile.am (EXTRA_DIST): Add it.
	* run-elflint-test.sh: Test on it too.

2007-01-18  Roland McGrath  <roland@redhat.com>

	* Makefile.am (CFLAGS): Don't molest it.

2007-01-11  Roland McGrath  <roland@redhat.com>

	* testfile32.bz2: New data file.
	* Makefile.am (EXTRA_DIST): Add it.
	* run-elflint-test.sh: Test on it too.

2007-02-04  Ulrich Drepper  <drepper@redhat.com>

	* arls.c: New file.
	* Makefile (noinst_PROGRAMS): Add arls.

	* run-ranlib-test2.sh: Fix type in comment.

2007-01-10  Ulrich Drepper  <drepper@redhat.com>

	* run-elflint-self.sh (runtest): Show which file has the problem.

2007-01-10  Roland McGrath  <roland@redhat.com>

	* dwfl-bug-addr-overflow.c: New file.
	* Makefile.am (TESTS): Add it.
	(dwfl_bug_addr_overflow_LDADD): New variable.

2006-12-17  Roland McGrath  <roland@redhat.com>

	* msg_tst.c (libelf_msgs): Fix ELF_E_INVALID_PHDR msg.

2006-09-05  Roland McGrath  <roland@redhat.com>

	* run-strings-test.sh: Export LC_ALL=C for the test.

2006-08-29  Roland McGrath  <roland@redhat.com>

	* run-arextract.sh: Use testrun, tempfiles functions from test-subr.sh.
	* run-arsymtest.sh: Likewise.

	* run-native-test.sh (native.c compilation): Add some braces.

2006-08-22  Roland McGrath  <roland@redhat.com>

	* allregs.c (dwarf_encoding_string): New function, swiped from readelf.
	(struct reginfo): New members bits, type.
	(one_register, match_register): Update to take new args,
	record and display new info.
	(main): Display new info.
	* run-allregs.sh: Update expected results.

2006-08-03  Roland McGrath  <roland@redhat.com>

	* run-allregs.sh: Add sparc cases.
	* testfile30.bz2: New data file.
	* testfile31.bz2: New data file.
	* Makefile.am (EXTRA_DIST): Add them.

2006-07-21  Roland McGrath  <roland@redhat.com>

	* allregs.c (struct reginfo): Increase size of name.
	(one_register): Assert that it's big enough.

2006-04-04  Roland McGrath  <roland@redhat.com>

	* run-bug1-test.sh: Test a second case, to cover both byte orders.
	* testfile29.bz2: New file.
	* testfile29.rdwr.bz2: New file.
	* Makefile.am (EXTRA_DIST): Add them.

2006-04-04  Ulrich Drepper  <drepper@redhat.com>

	* Makefile.am: Add rules to run run-bug1-test.sh.
	* rdwrmmap.c: New file.
	* run-bug1-test.sh: New file.
	* testfile28.bz2: New file.
	* testfile28.rdwr.bz2: New file.

2006-03-09  Roland McGrath  <roland@redhat.com>

	* Makefile.am (AM_LDFLAGS): Define to pass -rpath-link.

2006-03-01  Roland McGrath  <roland@redhat.com>

	* show-die-info.c (tagnames, attrs): Update name tables for dwarf.h
	changes matching 3.0 spec.

2006-01-13  Roland McGrath  <roland@redhat.com>

	* run-native-test.sh: Do kill -9 and reap explicitly at end, since
	bash 3.1 whines when it's done in the trap 0 handler.

2006-01-11  Roland McGrath  <roland@redhat.com>

	* testfile26.bz2: New data file.
	* testfile27.bz2: New data file.
	* Makefile.am (EXTRA_DIST): Add them.
	* run-allregs.sh: Test s390 data.

2005-12-14  Roland McGrath  <roland@redhat.com>

	* run-native-test.sh: Redirect output from native test process.

2005-12-13  Roland McGrath  <roland@redhat.com>

	* allregs.c (main): Fail if we find no registers.

	* run-native-test.sh: New file.
	* Makefile.am (TESTS, EXTRA_DIST): Add it.

2005-12-10  Ulrich Drepper  <drepper@redhat.com

	* run-readelf-test1.sh: New file.
	* Makefile.am (TESTS): Add run-readelf-test1.sh.
	(EXTRA_DIST): Likewise.

2005-12-07  Roland McGrath  <roland@redhat.com>

	* ecp.c (main): Use elf_end to clean up.

2005-11-25  Roland McGrath  <roland@redhat.com>

	* coverage.sh: Given -v argument, print names of unused files.

	* addrscopes.c (main): Use dwfl_end before return.
	* allregs.c (main): Likewise.
	* find-prologues.c (main): Likewise.
	* funcretval.c (main): Likewise.
	* funcscopes.c (main): Likewise.
	* line2addr.c (main): Likewise.

	* run-allregs.sh: New file.
	* Makefile.am (TESTS, EXTRA_DIST): Add it.

	* allregs.c: Use libdwfl wrapper instead of direct libebl calls.
	* Makefile.am (allregs_LDADD): Updated.

	* allregs.c: New file.
	* Makefile.am (noinst_PROGRAMS): Add it.
	(allregs_LDADD): New variable.

2005-11-18  Roland McGrath  <roland@redhat.com>

	* test-subr.sh (installed_testrun): Treat /usr/lib64 like /usr/lib.
	* test-wrapper.sh: Likewise.

2005-11-17  Roland McGrath  <roland@redhat.com>

	* Makefile.am (installed_TESTS_ENVIRONMENT): Set libdir, bindir in
	environment for test-wrapper.sh.
	* test-wrapper.sh: Set LD_LIBRARY_PATH from ${libdir} if not /usr/lib.
	* test-subr.sh (installed_testrun): Likewise.
	Use explicit path in ${bindir}.

	* Makefile.am (installcheck-local): Fix typo in last change.

2005-11-16  Roland McGrath  <roland@redhat.com>

	* configure.ac: New file, for standalone build/dist of test suite.
	* Makefile.am [!STANDALONE] (INCLUDES): Don't define it.
	(asm_TESTS): New variable, broken out of ...
	(TESTS): ... here.  Also remove msg_tst.
	[!STANDALONE] (TESTS, noinst_PROGRAMS): Add in $(asm_TESTS), msg_tst.
	(installed_TESTS_ENVIRONMENT): New variable.
	[STANDALONE] (TESTS_ENVIRONMENT): Use that.
	[!STANDALONE] (installcheck-local): Likewise.
	[STANDALONE] (libdw, libelf, libasm, libebl): Define using -lfoo.
	* addrscopes.c: Include <config.h>.
	Use ELFUTILS_HEADER macro in #include of installed elfutils/ headers.
	* allfcts.c: Likewise.
	* asm-tst1.c: Likewise.
	* asm-tst2.c: Likewise.
	* asm-tst3.c: Likewise.
	* asm-tst4.c: Likewise.
	* asm-tst5.c: Likewise.
	* asm-tst6.c: Likewise.
	* asm-tst7.c: Likewise.
	* asm-tst8.c: Likewise.
	* asm-tst9.c: Likewise.
	* dwflmodtest.c: Likewise.
	* find-prologues.c: Likewise.
	* funcscopes.c: Likewise.
	* get-aranges.c: Likewise.
	* get-files.c: Likewise.
	* get-lines.c: Likewise.
	* get-pubnames.c: Likewise.
	* line2addr.c: Likewise.
	* newscn.c: Likewise.
	* show-abbrev.c: Likewise.
	* show-die-info.c: Likewise.
	* update3.c: Likewise.
	* update4.c: Likewise.
	* funcretval.c: Likewise.

	* dwflmodtest.c (print_instance): Don't use INTUSE.
	(options): Don't use N_ macro.

2005-11-15  Roland McGrath  <roland@redhat.com>

	* coverage.sh: Look in backends.
	* Makefile.am (BUILD_RPATH): Search ../backends, not ../libebl.
	(TESTS_ENVIRONMENT): Likewise.

	* funcretval.c (handle_function): Don't take DW_AT_type of FUNCDIE,
	pass FUNCDIE direclty to dwfl_module_return_value_location.

	* Makefile.am (BUILD_RPATH): New variable.
	[TESTS_RPATH] (AM_LDFLAGS): Pass -rpath option using that value.
	(tests_rpath): New variable.
	(installcheck-local): Pass it to test-wrapper.sh.
	* test-wrapper.sh: In "installed" format, take yes/no value
	for elfutils_tests_rpath, which export.  When running a test
	binary for installcheck, exit 77.
	* test-subr.sh (installed_testrun): When running a test binary
	for installcheck, exit 77 if $elfutils_tests_rpath = yes.

2005-11-14  Roland McGrath  <roland@redhat.com>

	* test-subr.sh: New file.
	* test-wrapper.sh: New file.
	* Makefile.am (EXTRA_DIST): Add them.
	(AM_LDFLAGS): Variable removed.
	(TESTS_ENVIRONMENT): New variable.
	(installcheck-local): New target.
	* run-addrscopes.sh: Use test-subr.sh.
	* run-allfcts.sh: Likewise.
	* run-ecp-test.sh: Likewise.
	* run-ecp-test2.sh: Likewise.
	* run-elflint-self.sh: Likewise.
	* run-elflint-test.sh: Likewise.
	* run-find-prologues.sh: Likewise.
	* run-funcscopes.sh: Likewise.
	* run-get-aranges.sh: Likewise.
	* run-get-files.sh: Likewise.
	* run-get-lines.sh: Likewise.
	* run-get-pubnames.sh: Likewise.
	* run-line2addr.sh: Likewise.
	* run-ranlib-test.sh: Likewise.
	* run-ranlib-test2.sh: Likewise.
	* run-show-abbrev.sh: Likewise.
	* run-show-ciefde.sh: Likewise.
	* run-show-die-info.sh: Likewise.
	* run-strings-test.sh: Likewise.
	* run-strip-test.sh: Likewise.

2005-11-13  Roland McGrath  <roland@redhat.com>

	* funcretval.c: New file.
	* Makefile.am (noinst_PROGRAMS): Add it.
	(funcretval_LDADD): New variable.

2005-11-09  Ulrich Drepper  <drepper@redhat.com>

	* line2addr.c (handle_module): Add missing parameter to printf.

2005-10-27  Roland McGrath  <roland@redhat.com>

	* allfcts.c (cb): Update for dwarf_func_* -> dwarf_decl_* changes.
	* funcscopes.c (handle_function): Likewise.
	* dwflmodtest.c (print_inline, print_func): Likewise.
	* find-prologues.c (handle_function): Likewise.

2005-10-27  Roland McGrath  <roland@redhat.com>

	* run-find-prologues.sh: New file.
	* Makefile.am (TESTS, EXTRA_DIST): Add it.

	* find-prologues.c (handle_function): Skip inlines.

2005-10-25  Roland McGrath  <roland@redhat.com>

	* find-prologues.c: New file.
	* Makefile.am (noinst_PROGRAMS): Add it.
	(find_prologues_LDADD): New variable.

2005-09-02  Ulrich Drepper  <drepper@redhat.com>

	* run-strings-test.sh: Remove strings.out in the end.

2005-08-31  Ulrich Drepper  <drepper@redhat.com>

	* run-addrscopes.sh: Use correct exit code if test cannot be performed.
	* run-allfcts.sh: Likewise.
	* run-ecp-test.sh: Likewise.
	* run-ecp-test2.sh: Likewise.
	* run-elflint-test.sh: Likewise.
	* run-funcscopes.sh: Likewise.
	* run-get-aranges.sh: Likewise.
	* run-get-files.sh: Likewise.
	* run-get-lines.sh: Likewise.
	* run-get-pubnames.sh: Likewise.
	* run-line2addr.sh: Likewise.
	* run-ranlib-test2.sh: Likewise.
	* run-show-abbrev.sh: Likewise.
	* run-show-ciefde.sh: Likewise.
	* run-show-die-info.sh: Likewise.
	* run-strings-test.sh: Likewise.
	* run-strip-test.sh: Likewise.

2005-08-30  Ulrich Drepper  <drepper@redhat.com>

	* coverage.sh: Handle case where there is no .gcno file at all.

2005-08-29  Ulrich Drepper  <drepper@redhat.com>

	* Makefile.am (EXTRA_DIST): Add coverage.
	[GCOV]: Generate coverage summary after the tests ran
	* coverage.sh: New file.

2005-08-28  Ulrich Drepper  <drepper@redhat.com>

	* Makefile.an [BUILD_STATIC] (libdw): Add -ldl.
	(CLEANFILES): Add *.gcno *.gcda *.gconv.

2005-08-28  Ulrich Drepper  <drepper@redhat.com>

	* run-strings-test.sh: New file.
	* Makefile.am (TESTS, EXTRA_DIST): Add it.

2005-08-27  Roland McGrath  <roland@redhat.com>

	* addrscopes.c (handle_address): Apply bias to PC addresses.

	* run-funcscopes.sh: New file.
	* testfile25.bz2: New data file.
	* Makefile.am (TESTS, EXTRA_DIST): Add them.

2005-08-26  Roland McGrath  <roland@redhat.com>

	* addrscopes.c (dwarf_diename_integrate): Removed.
	(print_vars, handle_address): Use plain dwarf_diename.

2005-08-25  Roland McGrath  <roland@redhat.com>

	* funcscopes.c: New file.
	* Makefile.am (noinst_PROGRAMS): Add it.
	(funcscopes_LDADD): New variable.

	* run-addrscopes.sh: Add another case.
	* testfile24.bz2: New data file.
	* Makefile.am (EXTRA_DIST): Add it.

	* addrscopes.c (handle_address): Take new argument IGNORE_INLINES,
	pass it to dwarf_getscopes.
	(main): Pass it, true when '=' follows an address.

2005-08-24  Roland McGrath  <roland@redhat.com>

	* line2addr.c (print_address): Omit () for DSOs.

2005-08-24  Ulrich Drepper  <drepper@redhat.com>

	* run-line2addr.sh: Remove testfile23 in the end.

	* Makefile.am [BUILD_STATIC] (libdw): Add $(libelf) and $(libebl).
	[MUDFLAP] (AM_LDFLAGS): Define to find libebl modules.

2005-08-22  Roland McGrath  <roland@redhat.com>

	* run-line2addr.sh: Add a case.
	* testfile23.bz2: New data file.
	* Makefile.am (EXTRA_DIST): Add it.

2005-08-18  Roland McGrath  <roland@redhat.com>

	* run-addrscopes.sh: New file.
	* testfile22.bz2: New data file.
	* Makefile.am (TESTS, EXTRA_DIST): Add them.

	* addrscopes.c: New file.
	* Makefile.am (noinst_PROGRAMS): Add it.
	(addrscopes_LDADD): New variable.

2005-08-15  Ulrich Drepper  <drepper@redhat.com>

	* run-elflint-self.sh: Don't run test if the file doesn't exist.

2005-08-15  Roland McGrath  <roland@redhat.com>

	* dwflmodtest.c (print_instance, print_inline): New functions.
	(print_func): Call print_inline.
	(options, parse_opt): Grok -i/--inlines.

2005-08-07  Roland McGrath  <roland@redhat.com>

	* dwflmodtest.c: Print function details only if -f flag is given.

2005-08-06  Ulrich Drepper  <drepper@redhat.com>

	* run-elflint-self.sh: New file.
	* Makefile.am (TESTS): Add run-elflint-self.sh.
	(EXTRA_DIST): Likewise.

	* Makefile.am: Link with statis libs if BUILD_STATIC.
	(dwflmodtest_LDADD): Also link with -ldl.

2005-08-02  Ulrich Drepper  <drepper@redhat.com>

	* Makefile.am: Add -ldl to asm_tst[1-9]_LDASS.
	* asm-tst1.c: Adjust for new asm_begin interface.  Open backend
	library first.
	* asm-tst2.c: Likewise.
	* asm-tst3.c: Likewise.
	* asm-tst4.c: Likewise.
	* asm-tst5.c: Likewise.
	* asm-tst6.c: Likewise.
	* asm-tst7.c: Likewise.
	* asm-tst8.c: Likewise.
	* asm-tst9.c: Likewise.

	* msg_tst.c: Add new error message.

2005-07-28  Ulrich Drepper  <drepper@redhat.com>

	* Makefile.am (dwflmodtest_LDADD): Add $(libebl).

2005-06-01  Roland McGrath  <roland@redhat.com>

	* line2addr.c: Rewritten using libdwfl.
	* run-line2addr.sh: Update test for changed arguments.
	* Makefile.am (INCLUDES): Add libdwfl source directory to path.
	(libdwfl): New variable.
	(line2addr_LDADD): Use it.

2005-07-28  Roland McGrath  <roland@redhat.com>

	* dwflmodtest.c: New file, moved from ../libdwfl/ptest.c to here.
	* Makefile.am (noinst_PROGRAMS): Add dwflmodtest.
	(dwflmodtest_LDADD): New variable.
	(INCLUDES): Add -I$(top_srcdir)/libdwfl here.

2005-07-21  Ulrich Drepper  <drepper@redhat.com>

	* testfile18.bz2: New file.
	* run-elflint-test.sh: New file.
	* Makefile.am (TESTS): Add run-elflint-test.sh.
	(EXTRA_DIST): Add run-elflint-test.sh and testfile18.bz2.

2005-05-24  Ulrich Drepper  <drepper@redhat.com>

	* get-files.c (main): Use correct format specifier.

2005-05-21  Ulrich Drepper  <drepper@redhat.com>

	* Makefile.am: Add -Wextra to CFLAGS.
	* get-files.c: Remove warning this produced.
	* get-pubnames.c: Likewise.
	* newfile.c: Likewise.
	* newscn.c: Likewise.
	* scnnames.c: Likewise.
	* showptable.c: Likewise.
	* test-nlist.c: Likewise.
	* update1.c: Likewise.
	* update2.c: Likewise.
	* update3.c: Likewise.
	* update4.c: Likewise.

2005-05-08  Ulrich Drepper  <drepper@redhat.com>

	* run-line2addr.sh: Remove testfile14 at the end.

	* run-strip-test.sh: Remove debuginfo test input file as well.

	* Makefile.am (EXTRA_DIST): Newly added files incorrectly used
	.bz, not .bz2.

2005-05-03  Roland McGrath  <roland@redhat.com>

	* run-strip-test.sh: Use variables for test file names.
	Optionally produce separate debug file and check it.
	* run-strip-test2.sh: Use run-strip-test.sh via ., no duplication.
	* run-strip-test3.sh: Likewise.
	* run-strip-test4.sh: New file.
	* run-strip-test5.sh: New file.
	* run-strip-test6.sh: New file.
	* testfile15.bz: New file.
	* testfile15.debug.bz: New file.
	* testfile16.bz: New file.
	* testfile16.debug.bz: New file.
	* testfile17.bz: New file.
	* testfile17.debug.bz: New file.
	* Makefile.am (TESTS, EXTRA_DIST): Add them.

2005-04-25  Ulrich Drepper  <drepper@redhat.com>

	* run-line2addr.sh: Also use testfile14.  Adjust for correct
	return of multiple matches.
	* testfile14.bz2: New file.
	* Makefile.am (EXTRA_DIST): Add testfile14.bz2.

	* show-abbrev.c (main): Adjust for dwarf_getabbrev interface change.

2005-04-04  Roland McGrath  <roland@redhat.com>

	* line2addr.c (main): Initialize LINES and NLINES before calling
	dwarf_getsrc_file, and free LINES afterwards.

	* allfcts.c (main): Use size_t for CUHL.

2005-04-04  Ulrich Drepper  <drepper@redhat.com>

	* line2addr.c: New file.
	* run-line2addr.sh: New file.
	* Makefile.am: Add rules to build, run, and distribute new code.

2005-04-02  Ulrich Drepper  <drepper@redhat.com>

	* allfcts.c: New file.
	* run-allfcts.sh: New file.
	* Makefile.am: Add rules to build, run, and distribute new code.

2005-02-05  Ulrich Drepper  <drepper@redhat.com>

	* Makefile.am [MUDFLAP] (AM_CFLAGS): Add -fmudflap.  Link all test
	programs with -lmudflap.

2004-09-25  Ulrich Drepper  <drepper@redhat.com>

	* asm-tst4.c (main): Add LD_LIBRARY_PATH to elflint invocation.
	* asm-tst5.c (main): Likewise.
	* asm-tst6.c (main): Likewise.

2004-01-17  Ulrich Drepper  <drepper@redhat.com>

	* Makefile.am: Support building with mudflap.

2004-01-12  Ulrich Drepper  <drepper@redhat.com>

	* get-aranges.c: Rewrite to use libdw.
	* Makefile.am: Reenable get-aranges test.

2004-01-11  Ulrich Drepper  <drepper@redhat.com>

	* get-lines.c: New file.
	* get-files.c: Adjust for libdw.
	* run-get-files.sh: Adjust expected result.
	* run-get-lines.sh: Likewise.
	* Makefile.am: Run get-lines test.  Don't run get-aranges and
	get-ciefde test for now.

	* show-abbrev.c: Adjust call to dwarf_getabbrevattr after interface
	change.  Print attribute offset information.
	* run-show-abbrev.sh: Adjust expected output.

2004-01-09  Ulrich Drepper  <drepper@redhat.com>

	* show-abbrev.c: Adjust call to dwarf_nextcu after interface change.
	* show-die-info.c: Likewise.
	* run-show-die-info.sh: Adjust expected output.

2003-08-13  Ulrich Drepper  <drepper@redhat.com>

	* Makefile.in: Depend on libebl.a, not libebl.so.

2003-08-11  Ulrich Drepper  <drepper@redhat.com>

	* Moved to CVS archive.<|MERGE_RESOLUTION|>--- conflicted
+++ resolved
@@ -1,4 +1,10 @@
-<<<<<<< HEAD
+2012-07-11  Mark Wielaard  <mjw@redhat.com>
+
+	* run-readelf-macro.sh: New test.
+	* testfilemacro.bz2: New testfile.
+	* Makefile.am (TESTS): Add run-readelf-macro.sh.
+	(EXTRA_DIST): Add run-readelf-macro.sh and testfilemacro.bz2.
+
 2012-06-27  Mark Wielaard  <mjw@redhat.com>
 
 	* run-readelf-gdb-index.sh: New test.
@@ -16,14 +22,6 @@
 2012-06-26  Mike Frysinger  <vapier@gentoo.org>
 
 	* Makefile.am (check_PROGRAMS): Rename from noinst_PROGRAMS.
-=======
-2012-07-11  Mark Wielaard  <mjw@redhat.com>
-
-	* run-readelf-macro.sh: New test.
-	* testfilemacro.bz2: New testfile.
-	* Makefile.am (TESTS): Add run-readelf-macro.sh.
-	(EXTRA_DIST): Add run-readelf-macro.sh and testfilemacro.bz2.
->>>>>>> e9b2388d
 
 2012-06-26  Mark Wielaard  <mjw@redhat.com>
 
