<<<<<<< HEAD
2010-05-28  Ulrich Drepper  <drepper@redhat.com>

	* dwarf_getlocation.c (dwarf_getlocation): Move attr_ok call back to
	the front.
=======
2010-05-28  Eduardo Santiago  <santiago@redhat.com>

	* dwarf_getlocation.c (dwarf_getlocation): Do attr_ok check first thing.
>>>>>>> d77e69ba

2010-05-27  Roland McGrath  <roland@redhat.com>

	* dwarf.h: Add DW_AT_enum_class, DW_AT_linkage_name,
	DW_TAG_template_alias, DW_LANG_Python, DW_LNE_set_discriminator.

2010-05-08  Roland McGrath  <roland@redhat.com>

	* dwarf_getlocation.c (__libdw_intern_expression): Take new argument
	REF_SIZE.  Use that to handle DW_OP_call_ref correctly.
	(getlocation): Update caller.
	* dwarf_frame_cfa.c (dwarf_frame_cfa): Likewise.
	* dwarf_frame_register.c (dwarf_frame_register): Likewise.
	* libdwP.h: Update decl.

2010-04-26  Roland McGrath  <roland@redhat.com>

	* cfi.h (struct Dwarf_Frame_s): Add cfa_invalid alternative in cfa_rule.
	* cfi.c (execute_cfi): Set that instead of doing cfi_assert for
	DW_CFA_def_cfa_{offset*,register} when a non-offset rule is in force.
	* dwarf_frame_cfa.c (dwarf_frame_cfa): Handle cfa_invalid.

	* dwarf_getlocation.c (__libdw_intern_expression): Take new arg CFAP.
	Prepend DW_OP_call_frame_cfa if true.
	(getlocation): Update caller.
	* dwarf_frame_cfa.c (dwarf_frame_cfa): Likewise.
	* dwarf_frame_register.c (dwarf_frame_register): Likewise.
	* libdwP.h: Update decl.

2010-04-22  Roland McGrath  <roland@redhat.com>

	* cfi.c (execute_cfi): Never return without cleanup.
	Free FS on failure.
	(cie_cache_initial_state): Adjust caller to expect that free.
	(__libdw_frame_at_address): Likewise.

2010-03-10  Roland McGrath  <roland@redhat.com>

	* libdw.map (ELFUTILS_0.146): New set.  Add dwfl_core_file_report.

2010-02-15  Roland McGrath  <roland@redhat.com>

	* Makefile.am: Use config/eu.am for common stuff.

2010-02-02  Mark Wielaard  <mjw@redhat.com>

	* fde.c (intern_fde): Fix length check for sized_augmentation_data.

2010-01-07  Roland McGrath  <roland@redhat.com>

	* dwarf_getcfi_elf.c (getcfi_phdr): Use elf_getphdrnum.

2010-01-05  Roland McGrath  <roland@redhat.com>

	* dwarf_aggregate_size.c: New file.
	* Makefile.am (libdw_a_SOURCES): Add it.
	* libdw.h: Declare it.
	* libdwP.h: Add INTDECL.
	* libdw.map (ELFUTILS_0.144): New set.  Add dwarf_aggregate_size.

	* dwarf_srclang.c: Add INTDEF.
	* libdwP.h: Add INTDECL.

	* dwarf.h: Add some more DW_AT_GNU_* types from gcc.

	* dwarf.h: Add DW_AT_GNU_vector, DW_AT_GNU_template_name.

2009-11-21  Roland McGrath  <roland@redhat.com>

	* dwarf_getlocation.c (check_constant_offset): Return 1 for all
	non-constant forms.

2009-10-15  Roland McGrath  <roland@redhat.com>

	* libdw_form.c (__libdw_form_val_len): Grok DW_FORM_sec_offset,
	DW_FORM_exprloc, DW_FORM_flag_present, and DW_FORM_ref_sig8.

2009-09-17  Roland McGrath  <roland@redhat.com>

	* dwarf_getlocation.c (dwarf_getlocation_implicit_value): Make OP
	argument a pointer to const.
	* libdw.h: Update decl.

2009-09-10  Roland McGrath  <roland@redhat.com>

	* dwarf_getlocation.c (store_implicit_value): New function.
	(__libdw_intern_expression): Use it, handle DW_OP_implicit_value.
	(dwarf_getlocation_implicit_value): New function.
	* libdw.h: Declare it.
	* libdw.map (ELFUTILS_0.143): Add it.

2009-09-09  Mark Wielaard  <mjw@redhat.com>

	* dwarf_getcfi.c (dwarf_getcfi): Clear cfi->ebl.

2009-08-21  Josh Stone  <jistone@redhat.com>

	* dwarf_hasattr_integrate.c: Integrate DW_AT_specification too.

2009-08-10  Roland McGrath  <roland@redhat.com>

	* dwarf_getscopevar.c: Use dwarf_diename.

2009-08-09  Roland McGrath  <roland@redhat.com>

	* libdw.map (ELFUTILS_0.143): New version set,
	inherits from ELFUTILS_0.142.
	* dwarf_arrayorder.c: Use OLD_VERSION and NEW_VERSION to define an
	alias in the ELFUTILS_0.122 version set and the default in the new set.
	* dwarf_srclang.c: Likewise.
	* dwarf_decl_file.c: Likewise.
	* dwarf_decl_line.c: Likewise.
	* dwarf_decl_column.c: Likewise.
	* dwarf_bytesize.c: Likewise.
	* dwarf_bitsize.c: Likewise.
	* dwarf_bitoffset.c: Likewise.

2009-08-07  Roland McGrath  <roland@redhat.com>

	* dwarf_arrayorder.c: Use dwarf_attr_integrate.
	* dwarf_srclang.c: Likewise.
	* dwarf_decl_file.c: Likewise.
	* dwarf_decl_line.c (__libdw_attr_intval): Likewise.
	* dwarf_bytesize.c: Likewise.
	* dwarf_bitsize.c: Likewise.
	* dwarf_bitoffset.c: Likewise.

2009-07-22  Roland McGrath  <roland@redhat.com>

	* dwarf_frame_cfa.c: Change calling convention.
	* libdw.h: Update decl.

	* dwarf_frame_register.c: Change calling/return-value convention for
	value-only results and undefined/same_value.
	* libdw.h: Update decl.

	* dwarf_getlocation.c (__libdw_intern_expression): Take new bool
	argument, append DW_OP_stack_value if set.  Don't take NOPS argument,
	return that value instead.
	(getlocation): Update caller.
	* dwarf_frame_cfa.c: Likewise.
	* libdwP.h: Update decl.

2009-07-21  Roland McGrath  <roland@redhat.com>

	* dwarf_getsrc_file.c: Ignore a CU that just has no DW_AT_stmt_list.
	Fix loop iteration after skipping a bogus or useless CU.

	* dwarf_entry_breakpoints.c: Handle 0 dwarf_errno () as harmless
	absence, not DWARF_E_NO_DEBUG_LINE.

2009-07-20  Roland McGrath  <roland@redhat.com>

	* dwarf_getlocation.c (__libdw_intern_expression):
	Handle DW_OP_stack_value.

2009-07-16  Roland McGrath  <roland@redhat.com>

	* dwarf_formudata.c (__libdw_formptr): Handle DW_FORM_sec_offset,
	reject others when CU's version > 3.

	* dwarf_formflag.c: Handle DW_FORM_flag_present.

	* dwarf.h: Add DW_OP_{implicit,stack}_value from DWARF 4 draft.
	Also DW_TAG_type_unit and DW_TAG_rvalue_reference_type.
	Also DW_AT_signature, DW_AT_main_subprogram, DW_AT_data_bit_offset,
	and DW_AT_const_expr.
	Also DW_FORM_sec_offset, DW_FORM_exprloc, DW_FORM_flag_present,
	and DW_FORM_ref_sig8.

2009-07-15  Roland McGrath  <roland@redhat.com>

	* dwarf_getlocation.c: Grok DW_OP_form_tls_address,
	DW_OP_GNU_push_tls_address, and DW_OP_bit_piece.

2009-07-13  Roland McGrath  <roland@redhat.com>

	* dwarf_getlocation.c: Grok DW_OP_call_frame_cfa.

2009-07-08  Roland McGrath  <roland@redhat.com>

	* libdw.map (ELFUTILS_0.142): Add dwfl_module_dwarf_cfi,
	dwfl_module_eh_cfi.

	* libdwP.h (struct Dwarf): Add member `cfi'.
	* dwarf_end.c (dwarf_end): Call __libdw_destroy_frame_cache on it.
	* dwarf_getcfi.c: New file.
	* dwarf_getcfi_elf.c: New file.
	* dwarf_cfi_end.c: New file.
	* dwarf_cfi_addrframe.c: New file.
	* dwarf_frame_cfa.c: New file.
	* dwarf_frame_register.c: New file.
	* dwarf_frame_return_address_register.c: New file.
	* Makefile.am (libdw_a_SOURCES): Add them.
	* unwind.h: Declare those functions.
	* libdw.map (ELFUTILS_0.142): Export them.

	* dwarf_getlocation.c (__libdw_intern_expression): New function,
	broken out of ...
	(getlocation): ... here, call it.
	* libdwP.h: Declare it.

	* cie.c: New file.
	* fde.c: New file.
	* frame-cache.c: New file.
	* cfi.c: New file.
	* cfi.h: New file.
	* encoded-value.h: New file.
	* Makefile.am (libdw_a_SOURCES, noinst_HEADERS): Add them.
	* libdwP.h: Add DWARF_E_INVALID_CFI to errors enum.
	* dwarf_error.c (errmsgs): Add element for it.

	* dwarf_next_cfi.c: New file.
	* Makefile.am (libdw_a_SOURCES): Add it.
	* libdw.h (Dwarf_CIE, Dwarf_FDE, Dwarf_CIE_Entry): New types.
	Declare dwarf_next_cfi.
	* libdw.map (ELFUTILS_0.142): New set, inherits from ELFUTILS_0.136.
	Add dwarf_next_cfi.

	* memory-access.h [! ALLOW_UNALIGNED]
	(read_2ubyte_unaligned): Renamed to ...
	(read_2ubyte_unaligned_1): ... this.  Take bool rather than Dwarf *.
	(read_2ubyte_unaligned): Define as macro passing dbg->other_byte_order.
	(read_2sbyte_unaligned): Likewise.
	(read_4ubyte_unaligned): Likewise.
	(read_4sbyte_unaligned): Likewise.
	(read_8ubyte_unaligned): Likewise.
	(read_8sbyte_unaligned): Likewise.

	* libdwP.h (IDX_eh_frame): Remove it.
	* dwarf_begin_elf.c (dwarf_scnnames): Remove its element.

2009-07-08  Roland McGrath  <roland@redhat.com>

	* libdwP.h (struct Dwarf_Line_s): Reorder members to pack better.

	* dwarf_getlocation.c (check_constant_offset): New function.
	(dwarf_getlocation, dwarf_getlocation_addr): Call it to
	handle DW_AT_data_member_location of data[48] as constant offset.

2009-06-18  Roland McGrath  <roland@redhat.com>

	* libdwP.h (__libdw_read_address_inc): Constify.
	(__libdw_read_offset_inc): Likewise.
	* dwarf_getaranges.c: Likewise.
	* dwarf_getlocation.c: Likewise.
	* dwarf_getsrclines.c: Likewise.
	* dwarf_nextcu.c: Likewise.

2009-05-05  Petr Machata  <pmachata@redhat.com>

	* libdwP.h (__libdw_formptr): Declare new function.
	* dwarf_formudata.c: Implement it here.
	* dwarf_getlocation.c (dwarf_getlocation_addr):
	Call it instead of hand-rolled offset handling code.
	* dwarf_getsrclines.c (dwarf_getsrclines): Likewise.
	* dwarf_ranges.c (dwarf_ranges): Likewise.

2009-05-04  Petr Machata  <pmachata@redhat.com>

	* libdwP.h (__libdw_read_begin_end_pair_inc): Declare new function.
	* dwarf_ranges.c: Implement it here.
	(dwarf_ranges): Call it.
	* dwarf_getlocation.c (dwarf_getlocation_addr): Call it also here.

2009-04-23  Petr Machata  <pmachata@redhat.com>

	* dwarf_formaddr.c (dwarf_formaddr): Call __libdw_read_* instead
	of read_*ubyte_unaligned.
	* dwarf_formref_die.c (dwarf_formref_die): Likewise.
	* dwarf_formstring.c (dwarf_formstring): Likewise.
	* dwarf_formudate.c (dwarf_formudata): Likewise.
	* dwarf_getaranges.c (dwarf_getaranges): Likewise.
	* dwarf_getlocation.c (dwarf_getlocation_addr): Likewise.
	* dwarf_getpubnames.c (get_offsets): Likewise.
	* dwarf_nextcu.c (dwarf_nextcu): Likewise.

2009-04-23  Petr Machata  <pmachata@redhat.com>

	* libdwP.h (__libdw_read_addr_inc, __libdw_read_off_inc,
	__libdw_read_addr, __libdw_read_off): Add four new internal
	functions.

2009-05-07  Roland McGrath  <roland@redhat.com>

	* dwarf_getmacros.c (dwarf_getmacros): Use absolute section offset in
	return value and OFFSET argument, not CU-relative.  Only fetch the
	attribute data when called with OFFSET of 0.

2009-05-07  Petr Machata  <pmachata@redhat.com>

	* dwarf_getmacros.c (dwarf_getmacros): Take into account offset in
	DW_AT_macro_info attribute of CU DIE.

2009-04-15  Roland McGrath  <roland@redhat.com>

	* dwarf.h (DW_CIE_ID): Removed.
	(DW_CIE_ID_32, DW_CIE_ID_64): New constants replace it.

2009-04-01  Roland McGrath  <roland@redhat.com>

	* dwarf.h: Add DW_CFA_GNU_negative_offset_extended.

2009-01-28  Roland McGrath  <roland@redhat.com>

	* libdwP.h (struct Dwarf_Line_s): Move out of struct Dwarf_Lines_s
	defn so C++ doesn't scope the name to not match the Dwarf_Line typedef.

	* libdwP.h (struct Dwarf_Files_s): Replace dbg field with cu field.

2009-01-26  Roland McGrath  <roland@redhat.com>

	* dwarf_ranges.c: Return 0 when no ranges or *_pc attrs at all.

2009-01-25  Roland McGrath  <roland@redhat.com>

	* dwarf_getattrs.c: Correctly skip attribute values when restarting.

2009-01-23  Roland McGrath  <roland@redhat.com>

	* Makefile.am ($(srcdir)/known-dwarf.h): Target renamed back.
	Put these rules under if MAINTAINER_MODE.

2009-01-22  Roland McGrath  <roland@redhat.com>

	* dwarf.h: Add DW_OP_GNU_encoded_addr.

2009-01-21  Roland McGrath  <roland@redhat.com>

	* Makefile.am (CLEANFILES): Renamed to ...
	(MOSTLYCLEANFILES): ... here.
	(CLEANFILES): New variable, add known-dwarf.h.

2009-01-17  Roland McGrath  <roland@redhat.com>

	* Makefile.am (known-dwarf.h): Target renamed, not in $(srcdir).
	Make it unconditional.
	(BUILT_SOURCES): Updated.

	* dwarf.h: Add description comments for DW_LANG_* values.

	* Makefile.am [MAINTAINER_MODE]
	($(srcdir)/known-dwarf.h): New target.
	(BUILT_SOURCES): Add it.

	* dwarf.h: Add DW_OP_GNU_push_tls_address, DW_OP_GNU_uninit.

2009-01-10  Ulrich Drepper  <drepper@redhat.com>

	* dwarf_error.c: Always use __thread.  Remove all !USE_TLS code.

2009-01-08  Roland McGrath  <roland@redhat.com>

	* Makefile.am (libdw.so): Don't depend on $(zip_LIBS), just link it in.

2008-01-06  Roland McGrath  <roland@redhat.com>

	* libdwP.h (struct Dwarf_Abbrev): Change type of 'has_children' to bool.
	Reorder members.
	* dwarf_haschildren.c: Return -1 for error case, not 0.

	* Makefile.am (libdw.so): Link in $(zip_LIBS).

2009-01-06  Ulrich Drepper  <drepper@redhat.com>

	* dwarf.h: Add definition for unwind and call frame information.

	* memory-access.h: Define read_ubyte_unaligned, read_sbyte_unaligned,
	read_ubyte_unaligned_inc, and read_sbyte_unaligned_inc.

2008-08-15  Roland McGrath  <roland@redhat.com>

	* libdw.map (ELFUTILS_0.136): New version set, inherits from
	ELFUTILS_0.130.  Add dwfl_addrsegment, dwfl_report_segment.

2008-01-21  Ulrich Drepper  <drepper@redhat.com>

	* dwarf_child.c: Minor optimizations.
	* dwarf_getattrs.c: Likewise.
	* dwarf_getpubnames.c: Likewise.
	* dwarf_siblingof.c: Likewise.
	* dwarf_tag.c: Likewise.

2008-01-18  Ulrich Drepper  <drepper@redhat.com>

	* dwarf_getsrclines.c (dwarf_getsrclines): Don't require exact match
	of DWARF_VERSION comparison, just fail if the file's version is newer.

2008-01-17  Nick Clifton  <nickc@redhat.com>

	* dwarf.h (DWARF3_LENGTH_MIN_ESCAPE_CODE): New define.
	(DWARF3_LENGTH_MAX_ESCAPE_CODE): New define.
	(DWARF3_LENGTH_64_BIT): New define.
	* dwarf_getaranges (dwarf_getaranges): Use the new definitions.
	* dwarf_getpubnames: Include dwarf.h.
	(get_offsets): Use the new definitions.
	* dwarf_getsrclines.c (dwarf_getsrclines): Use the new defintions.
	* dwarf_nextcu.c: Include dwarf.h.  Correct comment.
	(dwarf_nextcu): Use the new definitions.

	* libdwP.h (DIE_OFFSET_FROM_CU_OFFSET): New macro.
	* dwarf_diecu.c (dwarf_diecu): Use the new macro.
	* dwarf_getaranges (dwarf_getaranges): Use the new macro.
	* dwarf_nextcu.c (dwarf_nextcu): Use the new macro.

	* dwarf_getpubnames (get_offsets): Replace assertion with test and
	error return.

	* dwarf_entry_breakpoints.c (dwarf_entry_breakpoints): Use CUDIE.

	* dwarf_siblingof (dwarf_siblingof): Detect a NULL return pointer.
	Set the address in the return structure to the address of the next
	non-sibling die, if there is no sibling and the return pointer is
	not the same as the die pointer.
	* libdw.h: Expand the description of the dwarf_siblingof prototype.

	* dwarf_child.c: Fix typo in comment.

	* libdwP.h (DWARF_VERSION): Change to 3.

	* dwarf_formref.c (__libdw_formref.c): Handle attributes which do
	not have a initialised valp pointer.

	* dwarf_getattrs.c (dwarf_getattrs): Return 1 rather than 0 when
	the end of the attributes is reached.  When the callback fails,
	return the address of the failing attribute, not the address of
	its successor.
	* libdw.h: Expand the description of the dwarf_getattrs prototype.

	* dwarf_child.c (__libdw_find_attr): Use the new definition.
	(dwarf_child): Likewise.
	* dwarf_tag.c (__libdw_findabbrev): Likewise.
	(dwarf_tag): Likewise.

2008-01-08  Roland McGrath  <roland@redhat.com>

	* Makefile.am (euinclude): Variable removed.
	(pkginclude_HEADERS): Set this instead of euinclude_HEADERS.
	(libdw.so): Pass -Wl,--enable-new-dtags,-rpath,$(pkglibdir).

2007-10-17  Roland McGrath  <roland@redhat.com>

	* libdw.h (__deprecated_attribute__): New macro.
	(dwarf_formref): Mark it deprecated.
	* dwarf_formref.c (__libdw_formref): New function, broken out of ...
	(dwarf_formref): ... here.  Call it.  Remove INTDEF.
	* libdwP.h: Remove INTDECL.
	Declare __libdw_formref.
	* dwarf_siblingof.c (dwarf_siblingof): Call __libdw_formref instead.
	* dwarf_formref_die.c: Likewise.  Handle DW_FORM_ref_addr here.

	* libdw_form.c (__libdw_form_val_len): Fix DW_FORM_ref_addr result,
	needs to check CU->version.

	* libdwP.h (struct Dwarf_CU): New member `version'.
	* libdw_findcu.c (__libdw_findcu): Initialize it.

	* dwarf_child.c: Return 1 for null entry as first child.

2007-10-05  Roland McGrath  <roland@redhat.com>

	* dwarf_begin_elf.c (check_section): Punt on SHT_NOBITS sections.

	* libdw.h (__extern_inline): Rename to __libdw_extern_inline.
	[__OPTIMIZE__] (dwarf_whatattr, dwarf_whatform): Update uses.

2007-10-03  Roland McGrath  <roland@redhat.com>

	* libdw.map (ELFUTILS_0.130: Add dwfl_build_id_find_elf
	and dwfl_build_id_find_debuginfo.

	* libdw.map (ELFUTILS_0.130): New version set, inherits from
	ELFUTILS_0.127.  Add dwfl_module_build_id, dwfl_module_report_build_id.

2007-10-02  Roland McGrath  <roland@redhat.com>

	* libdw_visit_scopes.c (classify_die): Return walk for class_type and
	structure_type.

2007-08-07  Roland McGrath  <roland@redhat.com>

	* dwarf_getscopes.c (pc_match): Swallow dwarf_haspc error return when
	error code is DWARF_E_NOERROR (0).

	* dwarf_getscopes.c (pc_record): Always bail early if DIE->prune.
	Fix typo in __libdw_visit_scopes argument.

	* dwarf_getscopes.c (pc_match): Check dwarf_haspc error return,
	swallow DWARF_E_NO_DEBUG_RANGES but not other errors.

2007-07-03  Roland McGrath  <roland@redhat.com>

	* libdw.h (__extern_inline): New macro.
	[__OPTIMIZE__] (dwarf_whatattr, dwarf_whatform): Use it.

2007-04-16  Roland McGrath  <roland@redhat.com>

	* libdw.map (ELFUTILS_0.127): Add dwfl_module_address_section.

2007-04-05  Roland McGrath  <roland@redhat.com>

	* dwarf_getsrcdirs.c: New file.
	* Makefile.am (libdw_a_SOURCES): Add it.
	* libdw.h: Declare dwarf_getsrcdirs.
	* libdw.map (ELFUTILS_0.127): Add it.

	* libdwP.h (struct Dwarf_Files_s): New member ndirs.
	* dwarf_getsrclines.c (dwarf_getsrclines): Don't clobber NDIRLIST to
	zero before we use it to check for DWARF_E_INVALID_DIR_IDX.
	Save DIRARRAY in the Dwarf_Files.

	* dwarf_ranges.c (dwarf_ranges): Don't sign-extend 32-bit BEGIN
	address to check for all-ones base address entry.  Check directly.
	Reported by Sébastien Dugué <sebastien.dugue@bull.net>.

2007-03-25  Roland McGrath  <roland@redhat.com>

	* dwarf_begin_elf.c (check_section): Return Dwarf * instead of void.
	Return NULL when freeing RESULT on error.
	(global_read, scngrp_read): Check return value from check_section,
	break out of loop after it has freed RESULT.
	(valid_p): Handle null argument.

2007-03-12  Roland McGrath  <roland@redhat.com>

	* libdw.map (ELFUTILS_0.127): Add dwfl_report_begin_add.

2007-03-04  Roland McGrath  <roland@redhat.com>

	* libdw.map (ELFUTILS_0.127): New version set, inherits from
	ELFUTILS_0.126.  Add dwfl_module_addrsym.

2007-02-10  Roland McGrath  <roland@redhat.com>

	* dwarf.h (DW_OP_fbreg): Comment fix.

2007-02-03  Roland McGrath  <roland@redhat.com>

	* dwarf_getelf.c (dwarf_getelf): Renamed from dwarf_get_elf.
	* libdw.map (ELFUTILS_0.126): New version set, inherits from
	ELFUTILS_0.122.  Move dwarf_getelf there; it was never truly
	exported in the past.

2006-12-17  Roland McGrath  <roland@redhat.com>

	* dwarf_getlocation.c (dwarf_getlocation_addr): Use zero as base
	address when the CU is missing attributes due to buggy GCC.

2006-08-29  Roland McGrath  <roland@redhat.com>

	* Makefile.am (CLEANFILES): Add libdw.so.$(VERSION).

	* libdw.h (dwarf_diecu): Add __nonnull_attribute__.
	(dwarf_child): Don't list arg 1 in __nonnull_attribute__.

	* libdw_alloc.c (__libdw_allocate): Take new ALIGN argument, make sure
	result is aligned.  Adjust NEWP->remaining here for this allocation.
	* libdwP.h: Update decl.
	(libdw_alloc): Update caller.

2006-07-12  Ulrich Drepper  <drepper@redhat.com>

	* dwarf_child.c: Adjust for internal_function_def removal.
	* dwarf_getabbrev.c: Likewise.
	* dwarf_tag.c: Likewise.
	* libdw_form.c: Likewise.
	* memory-access.c: Likewise.

2006-06-28  Roland McGrath  <roland@redhat.com>

	* libdw.map: Export dwfl_linecu, dwfl_line_comp_dir.

	* libdw.map: Bump to 0.122; export dwfl_module_getsymtab and
	dwfl_module_getsym.

2006-05-27  Ulrich Drepper  <drepper@redhat.com>

	* libdw.h: Add extern "C".

2006-05-22  Ulrich Drepper  <drepper@redhat.com>

	* dwarf_getaranges.c (dwarf_getaranges): Handle files without
	aranges information.

2006-05-21  Ulrich Drepper  <drepper@redhat.com>

	* libdw.h: Add nonnull attributes to dwarf_tag, dwarf_getattrs,
	dwarf_haschildren.

2006-02-28  Roland McGrath  <roland@redhat.com>

	* dwarf.h: Add missing DW_ATE_*, DW_TAG_*, DW_LANG_*, DW_CFA_*,
	DW_OP_* values, to match DWARF 3.0.  Add new DW_DS_*, DW_END_*
	values from DWARF 3.0.

2006-02-22  Roland McGrath  <roland@redhat.com>

	* libdw.map: Bump to 0.120; export dwfl_version.

2005-12-22  Roland McGrath  <roland@redhat.com>

	* libdw.map: Bump to 0.119; export dwfl_linux_proc_maps_report.

2005-12-12  Roland McGrath  <roland@redhat.com>

	* dwarf_ranges.c: Copy CU base address-finding code from
	dwarf_getlocation.

2005-12-09  Roland McGrath  <roland@redhat.com>

	* dwarf_getlocation.c (dwarf_getlocation_addr): Add some unlikelys.
	Delay CU base lookup until it's needed.
	If CU base lookup fails with no error, flag invalid DWARF.

2005-11-25  Roland McGrath  <roland@redhat.com>

	* libdw.map: Bump to 0.118; export dwfl_module_register_names.

2005-11-15  Roland McGrath  <roland@redhat.com>

	* Makefile.am [BUILD_STATIC] (AM_CFLAGS): Add -fpic.

2005-11-13  Roland McGrath  <roland@redhat.com>

	* libdw.map: Bump to 0.117; export dwfl_module_return_value_location.

2005-10-27  Roland McGrath  <roland@redhat.com>

	* dwarf_entry_breakpoints.c (search_range): Fix binary search code;
	don't match end_sequence markers.

	* dwarf_getsrclines.c (compare_lines): Sort end_sequence markers
	before normal records at the same address.
	* dwarf_getsrc_die.c (dwarf_getsrc_die): Don't match an end_sequence
	marker.

2005-10-26  Roland McGrath  <roland@redhat.com>

	* dwarf_getfuncs.c (dwarf_getfuncs): Use Dwarf_Die, not Dwarf_Func.
	* dwarf_func_file.c: Renamed to ...
	* dwarf_decl_file.c: ... here.
	* dwarf_func_col.c: Renamed to ...
	* dwarf_decl_column.c: ... here.
	* dwarf_func_line.c: Renamed to ...
	* dwarf_decl_line.c: ... here.
	(dwarf_func_line): Renamed to ...
	(dwarf_decl_line): ... this.  Take a Dwarf_Die * argument.
	(__libdw_func_intval): Renamed __libdw_attr_intval.
	* dwarf_func_name.c: File removed.
	* dwarf_func_lowpc.c: File removed.
	* dwarf_func_highpc.c: File removed.
	* dwarf_func_entrypc.c: File removed.
	* dwarf_func_die.c: File removed.
	* Makefile.am (libdw_a_SOURCES): Updated.
	* libdw.h: Update decls.
	(Dwarf_Func): Type removed.
	* libdwP.h: Update decls.
	(struct Dwarf_Func_s): Type removed.
	* libdw.map: Updated.

	* libdwP.h (CUDIE): New macro.
	* dwarf_getlocation.c (dwarf_getlocation_addr): Use it.
	* dwarf_getscopes_die.c (dwarf_getscopes_die): Likewise.
	* dwarf_ranges.c (dwarf_ranges): Likewise.

	* dwarf_getloclist.c: Renamed to ...
	* dwarf_getlocation.c: ... here.
	(getloclist): Renamed to getlocation.
	(dwarf_getloclist): Renamed to dwarf_getlocation.
	(dwarf_addrloclists): Renamed to dwarf_getlocation_addr.
	* Makefile.am (libdw_a_SOURCES): Updated.
	* libdw.h (dwarf_getloclist): Renamed to dwarf_getlocation.
	(dwarf_addrloclists): Renamed dwarf_getlocation_addr.
	(Dwarf_Loc): Renamed Dwarf_Op.
	* libdwP.h (struct loc_s): Update use.
	* libdw.map: Update map.

	* dwarf_entry_breakpoints.c: Use the second line record within the
	function, regardless of its source location data.

2005-10-25  Roland McGrath  <roland@redhat.com>

	* dwarf_entry_breakpoints.c: Fall back to entrypc for contiguous too.

	* libdw.map: Add dwarf_entrypc, dwarf_entry_breakpoints.

2005-10-14  Roland McGrath  <roland@redhat.com>

	* dwarf_diecu.c (dwarf_diecu): New file.
	* Makefile.am (libdw_a_SOURCES): Add it.
	* libdw.h: Declare dwarf_diecu.
	* libdw.map: Export it.

	* libdw.map: Bump to 0.116; export dwarf_ranges.

2005-09-20  Roland McGrath  <roland@redhat.com>

	* dwarf_haspc.c: Use dwarf_ranges.
	* dwarf_entry_breakpoints.c: Likewise.

	* dwarf_ranges.c: New file.
	* Makefile.am (libdw_a_SOURCES): Add it.
	* libdw.h: Declare dwarf_ranges.
	* libdwP.h: Add INTDECL.

2005-09-14  Roland McGrath  <roland@redhat.com>

	* dwarf_entry_breakpoints.c (dwarf_entry_breakpoints): Fix braino in
	prologue_end marker scanning loop.

2005-09-11  Roland McGrath  <roland@redhat.com>

	* dwarf.h: Comment typo fix.

2005-09-07  Roland McGrath  <roland@redhat.com>

	* dwarf_entry_breakpoints.c: New file.
	* Makefile.am (libdw_a_SOURCES): Add it.
	* libdw.h: Declare dwarf_entry_breakpoints.

	* dwarf_entrypc.c: New file.
	* Makefile.am (libdw_a_SOURCES): Add it.
	* libdw.h: Declare dwarf_entrypc.
	* libdwP.h: Add INTDECL.

2005-08-28  Ulrich Drepper  <drepper@redhat.com>

	* Makefile.am: Use $(LINK) not $(CC) when creating DSO.
	(%.os): Use COMPILE.os.
	(COMPILE.os): Filter out gconv options.

2005-08-27  Roland McGrath  <roland@redhat.com>

	* dwarf_getscopes.c (dwarf_getscopes): Rewritten using
	__libdw_visit_scopes.

	* dwarf_getscopes_die.c: New file.
	* Makefile.am (libdw_a_SOURCES): Add it.
	* libdw.h: Declare dwarf_getscopes_die.
	* libdw.map: Bump to 0.115 and add it.

	* libdw_visit_scopes.c (__libdw_visit_scopes): Pass a struct
	containing a DIE and its parent pointer, instead of just Dwarf_Die.
	Take two functions for both preorder and postorder visitors.
	* libdwP.h: Update decl.
	(struct Dwarf_Die_Chain): New type.
	* dwarf_func_inline.c: Update uses.

	* dwarf_diename.c (dwarf_diename): Use dwarf_attr_integrate.
	Add INTDEF.
	* libdwP.h: Add INTDECL.
	* dwarf_func_name.c (dwarf_func_name): Use dwarf_diename.

2005-08-23  Roland McGrath  <roland@redhat.com>

	* dwarf_attr_integrate.c (dwarf_attr_integrate): Treat
	DW_AT_specification the same as DW_AT_abstract_origin.

2005-08-20  Roland McGrath  <roland@redhat.com>

	* libdw.map: Add dwfl_cumodule, remove dwfl_linecu.
	Add dwfl_linux_kernel_report_offline, dwfl_offline_section_address,
	and dwfl_report_offline.

2005-08-19  Roland McGrath  <roland@redhat.com>

	* libdw.map: Bump version to ELFUTILS_0.114 for libdwfl changes.
	Add dwfl_module_relocate_address, dwfl_module_relocations,
	dwfl_module_relocation_info.

2005-08-18  Roland McGrath  <roland@redhat.com>

	* dwarf_getscopes.c (dwarf_getscopes): Include the CU itself as
	outermost scope in the results.

2005-08-15  Roland McGrath  <roland@redhat.com>

	* dwarf_func_inline.c: New file.
	* Makefile.am (libdw_a_SOURCES): Add it.
	* libdw.h: Declare dwarf_func_inline, dwarf_func_inline_instances.
	* libdw.map: Add them.

	* dwarf_func_die.c: New file.
	* Makefile.am (libdw_a_SOURCES): Add it.
	* libdw.h: Declare dwarf_func_die.
	* libdw.map: Add it.  Bump version to ELFUTILS_0.114.

2005-08-10  Ulrich Drepper  <drepper@redhat.com>

	* dwarf_getsrclines.c (dwarf_getsrclines): Correct fallout of renaming
	of DW_LNS_set_epilog_begin.

2005-08-09  Roland McGrath  <roland@redhat.com>

	* dwarf.h (DW_LNS_set_epilog_begin): Renamed DW_LNS_set_epilogue_begin.

	* dwarf_end.c: Add INTDEF.
	* dwarf_error.c (dwarf_errmsg): Likewise.
	* libdwP.h (dwarf_end, dwarf_errmsg): Add INTDECLs.

2005-08-01  Roland McGrath  <roland@redhat.com>

	* dwarf_getaranges.c (dwarf_getaranges): Check for bogus offset.
	* dwarf_getabbrev.c (__libdw_getabbrev): Likewise.

2005-07-28  Ulrich Drepper  <drepper@redhat.com>

	* Makefile.am (libdw.so): No need to link with libeu.a anymore.
	(libdw_a_LIBADD): Add all files from libdwfl.a.

2005-07-27  Roland McGrath  <roland@redhat.com>

	* Makefile.am (libdw.so): Link ../libdwfl/libdwfl_pic.a in,
	along with ../libebl/libebl.a and ../lib/libeu.a;
	depend on ../libelf/libelf.so.
	(libdw_so_LDADD): New variable.
	* libdw.map: Add dwfl_* symbols formerly in ../libdwfl/libdwfl.map.

	* libdw.map: Define an empty base version and move all symbols to
	version ELFUTILS_0.111; don't define ELFUTILS_1.0 at all yet.

2005-07-23  Ulrich Drepper  <drepper@redhat.com>

	* dwarf_error.c: Add internal alias for dwarf_errno.
	* libdwP.h: Declare __dwarf_errno_internal.
	* dwarf_getloclist.c: Use INTDEF for dwarf_errno.

	* dwarf_error.c [USE_TLS]: Actually use __thread in definition of
	global_error.

2005-06-01  Roland McGrath  <roland@redhat.com>

	* dwarf_getaranges.c (dwarf_getaranges): Sort result array.
	* dwarf_getarange_addr.c (dwarf_getarange_addr): Use binary search.

2005-06-08  Roland McGrath  <roland@redhat.com>

	* memory-access.h (get_uleb128_step, get_uleb128): Remove casts.
	(get_sleb128_step, get_sleb128): Likewise.
	* dwarf_getattrs.c (dwarf_getattrs): Add consts.
	* dwarf_getloclist.c (getloclist): Likewise.
	* dwarf_formblock.c (dwarf_formblock): Likewise.
	* dwarf_getsrclines.c (dwarf_getsrclines): Likewise.
	* dwarf_getabbrevattr.c (dwarf_getabbrevattr): Likewise.
	* dwarf_formref.c (dwarf_formref): Likewise.
	* dwarf_formsdata.c (dwarf_formsdata): Likewise.
	* dwarf_formudata.c (dwarf_formudata): Likewise.
	* dwarf_haschildren.c (dwarf_haschildren): Likewise.
	* dwarf_child.c (__libdw_find_attr, __libdw_find_attr): Likewise.
	* dwarf_tag.c (dwarf_tag): Likewise.
	* dwarf_getabbrev.c (__libdw_getabbrev): Likewise.
	* memory-access.c (__libdw_get_uleb128, __libdw_get_sleb128): Likewise.
	* libdw_form.c (__libdw_form_val_len): Likewise.
	* libdwP.h: Update decl.

2005-06-04  Roland McGrath  <roland@redhat.com>

	* memory-access.h (get_uleb128_rest_return): New macro.
	[! IS_LIBDW] (__libdw_get_uleb128): New static, defined using it.
	(get_sleb128_rest_return): New macro.
	[! IS_LIBDW] (__libdw_get_sleb128): New static, defined using it.
	* memory-access.c: New file.
	* Makefile.am (libdw_a_SOURCES): Add it.
	(DEFS): Add -DIS_LIBDW.

2005-05-31  Roland McGrath  <roland@redhat.com>

	* dwarf_formref_die.c (dwarf_formref_die): Add CU header offset to
	formref offset.

2005-05-30  Roland McGrath  <roland@redhat.com>

	* dwarf_getloclist.c (dwarf_addrloclists): Use DW_AT_entry_pc for base
	address if DW_AT_low_pc is missing.  Not to spec, but GCC generates it.

	* dwarf_getloclist.c (dwarf_addrloclists): Don't sign-extend 4-byte
	BEGIN value.  Instead, match base address entries separately for
	32/64 size cases.

2005-05-28  Roland McGrath  <roland@redhat.com>

	* dwarf_getloclist.c (dwarf_addrloclists): Fix decoding to advance
	past location expression contents.

2005-05-23  Roland McGrath  <roland@redhat.com>

	* dwarf_getsrclines.c: Comment typo fix.

	* dwarf_haspc.c (dwarf_haspc): Fix CU DIE address calculation.
	* dwarf_getloclist.c (dwarf_addrloclists): Likewise.

2005-05-22  Ulrich Drepper  <drepper@redhat.com>

	* libdwP.h: Only use INTDECL for alias prototypes.

2005-05-19  Roland McGrath  <roland@redhat.com>

	* dwarf_getloclist.c (attr_ok): Permit DW_AT_static_link too.

	* dwarf_getscopevar.c: New file.
	* Makefile.am (libdw_a_SOURCES): Add it.
	* libdw.h: Declare dwarf_getscopevar.

	* dwarf_getsrcfiles.c: Add INTDEF.
	* dwarf_haschildren.c: Likewise.
	* libdwP.h (dwarf_getsrcfiles, dwarf_haschildren): Add INTDECL.

	* dwarf_getscopes.c: New file.
	* Makefile.am (libdw_a_SOURCES): Add it.
	* libdw.h: Declare dwarf_getscopes.
	* libdw.map: Add it.

2005-05-18  Roland McGrath  <roland@redhat.com>

	* libdwP.h (IDX_debug_ranges): New enum constant.
	* dwarf_begin_elf.c (dwarf_scnnames): Add it for ".debug_ranges".
	* libdwP.h (DWARF_E_NO_DEBUG_RANGES): New enum constant.
	* dwarf_error.c (errmsgs): Add it.
	* dwarf_haspc.c: New file.
	* libdw.h: Declare dwarf_haspc.
	* libdw.map: Add it.
	* libdwP.h: Add INTDECL.

	* dwarf_attr_integrate.c: New file.
	* dwarf_hasattr_integrate.c: New file.
	* Makefile.am (libdw_a_SOURCES): Add them.
	* libdw.h: Declare dwarf_attr_integrate, dwarf_hasattr_integrate.
	* libdw.map: Add them.

	* dwarf_hasattr.c: Add INTDEF.
	* libdwP.h: Add INTDECL for it.

	* dwarf_formref_die.c: New file.
	* Makefile.am (libdw_a_SOURCES): Add it.
	* libdw.h (dwarf_formref_die): Declare it.
	* libdwP.h (dwarf_formref_die): Add INTDECL.
	* libdw.map: Add it.

	* dwarf_getloclist.c (attr_ok, getloclist): New functions, broken out
	of ...
	(dwarf_getloclist): ... here.  Call them.
	(dwarf_addrloclists): New function.
	* libdw.h: Declare it.
	* libdw.map: Add it.

	* dwarf_getmacros.c (dwarf_getmacros): Don't bail at
	DW_MACINFO_end_file.  Recognize type 0 as terminator.

2005-05-05  Roland McGrath  <roland@redhat.com>

	* dwarf_getsrc_die.c (dwarf_getsrc_die): Use binary search.

	* dwarf_getsrclines.c (dwarf_getsrclines): Sort result array, since
	the line program does not produce all entries in ascending order.

2005-04-25  Ulrich Drepper  <drepper@redhat.com>

	* dwarf_getsrc_file.c (dwarf_getsrc_file): Handle multiple
	occurences (e.g., inlines) better.

2005-04-24  Ulrich Drepper  <drepper@redhat.com>

	* libdw.h (DWARF_END_ABBREV): Define.
	* dwarf_getabbrev.c (__libdw_getabbrev): Return DWARF_END_ABBREV if
	end is reached.
	* dwarf_offabbrev.c (dwarf_offabbrev): Return -1 on error, 1 if end
	of records reached.
	* dwarf_tag.c (__libdw_findabbrev): Also recognize DWARF_END_ABBREV
	as error of __libdw_getabbrev.

2005-04-04  Ulrich Drepper  <drepper@redhat.com>

	* dwarf_getsrc_file.c (dwarf_getsrc_file): Minor optimization.

	* dwarf_getsrc_file.c (dwarf_getsrc_file): Always pass number of
	results back to caller.

2005-04-04  Roland McGrath  <roland@redhat.com>

	* dwarf_getsrc_file.c (dwarf_getsrc_file): Use size_t for CUHL.

	* dwarf_func_line.c (__libdw_func_intval): Use internal_function in
	defn.

2005-04-04  Ulrich Drepper  <drepper@redhat.com>

	* dwarf_getsrc_file.c (dwarf_getsrc_file): Use INTUSE.

	* dwarf_getsrc_file.c: New file.
	* Makefile.am (libdw_a_SOURCES): Add dwarf_getsrc_file.c.
	* libdw.h: Declare dwarf_getsrc_file.
	* libdw.map: Add dwarf_getsrc_file.

2005-04-02  Ulrich Drepper  <drepper@redhat.com>

	* dwarf_func_entrypc.c: New file.
	* dwarf_func_col.c: New file.
	* dwarf_func_line.c: New file.
	* dwarf_func_file.c: New file.
	* libdw.h: Add prototypes for new functions.
	* libdw.map: Add dwarf_func_entrypc, dwarf_func_col, dwarf_func_line,
	dwarf_func_file.
	* Makefile.am (libdw_a_SOURCES): Add dwarf_func_entrypc.c,
	dwarf_func_col.c, dwarf_func_line.c, dwarf_func_file.c.
	* libdwP.h (struct Dwarf_Func_s): Add cudie element.
	Declare __libdw_func_intval and __dwarf_formsdata_internal.
	* dwarf_getfuncs.c: Also fill in cudie in Dwarf_Func object.
	* dwarf_formsdata.c: Use INTUSE and INTDEF to avoid PLTs.

	* dwarf.h: Add some DWARF3 definitions.

2005-04-01  Ulrich Drepper  <drepper@redhat.com>

	* dwarf_getfuncs.c: New file.
	* dwarf_func_highpc.c: New file.
	* dwarf_func_lowpc.c: New file.
	* dwarf_func_name.c: New file.
	* Makefile.am (libdw_a_SOURCES): Add dwarf_getfuncs.c,
	dwarf_func_highpc.c, dwarf_func_lowpc.c, and dwarf_func_name.c.
	* libdw.map: Add dwarf_getfuncs, dwarf_func_highpc, dwarf_func_lowpc,
	and dwarf_func_name.
	* libdw.h: Add prototypes for new functions.
	* dwarf_child.c: Use INTUSE and INTDEF to avoid PLTs.
	* dwarf_siblingof.c: Likewise.
	* dwarf_dieoffset.c: Likewise.
	* dwarf_highpc.c: Likewise.
	* dwarf_lowpc.c: Likewise.
	* libdwP.h: Add prototypes for internal functions.
	Define Dwarf_Func_s structure.

2005-03-29  Ulrich Drepper  <drepper@redhat.com>

	* libdw.h: Add padding in Dwarf_die.

	* dwarf_arrayorder.c: Use INTUSE and INTDEF to avoid PLTs.
	* dwarf_attr.c: Likewise.
	* dwarf_begin.c: Likewise.
	* dwarf_begin_elf.c: Likewise.
	* dwarf_bitoffset.c: Likewise.
	* dwarf_bitsize.c: Likewise.
	* dwarf_bytesize.c: Likewise.
	* dwarf_diename.c: Likewise.
	* dwarf_formaddr.c: Likewise.
	* dwarf_formblock.c: Likewise.
	* dwarf_formref.c: Likewise.
	* dwarf_formstring.c: Likewise.
	* dwarf_formudata.c: Likewise.
	* dwarf_getarange_addr.c: Likewise.
	* dwarf_getarangeinfo.c: Likewise.
	* dwarf_getaranges.c: Likewise.
	* dwarf_getloclist.c: Likewise.
	* dwarf_getmacros.c: Likewise.
	* dwarf_getsrc_die.c: Likewise.
	* dwarf_getsrcfiles.c: Likewise.
	* dwarf_getsrclines.c: Likewise.
	* dwarf_highpc.c: Likewise.
	* dwarf_lowpc.c: Likewise.
	* dwarf_nextcu.c: Likewise.
	* dwarf_offdie.c: Likewise.
	* dwarf_siblingof.c: Likewise.
	* dwarf_srclang.c: Likewise.
	* dwarf_tag.c: Likewise.
	* libdw_findcu.c: Likewise.
	* libdwP.h: Add prototypes for internal functions.

	* dwarf_addrdie.c: New file.
	* dwarf_macro_opcode.c: New file.
	* dwarf_macro_param1.c: New file.
	* dwarf_macro_param2.c: New file.
	* libdw.h: Add declarations.  Move Dwarf_Macro definition to libdwP.h.
	* libdwP.h: Remove Dwarf_Macro definition.
	* Makefile.am (libdw_a_SOURCES): Add dwarf_addrdie.c,
	dwarf_macro_opcode.c, dwarf_macro_param1.c, and dwarf_macro_param2.c.
	* libdw.map: Add entries for new functions.

2005-03-21  Ulrich Drepper  <drepper@redhat.com>

	* libdw.h: Handle broken gcc < 4.

2005-02-15  Ulrich Drepper  <drepper@redhat.com>

	* Makefile (AM_CFLAGS): Add -Wunused -Wextra -Wformat=2.

	* dwarf_begin_elf.c: Fix warnings.
	* dwarf_dieoffset.c: Likewise.
	* dwarf_end.c: Likewise.
	* dwarf_error.c: Likewise.
	* dwarf_getpubnames.c: Likewise.

	* libdwP.h: Add new error values.
	* dwarf_error.c: Support new error values.
	* dwarf_getpubnames.c: Check parameter value.

2005-02-05  Ulrich Drepper  <drepper@redhat.com>

	* Makefile.am: Check for text relocations in constructed DSO.

	* Makefile.am [MUDFLAP] (AM_CFLAGS): Add -fmudflap.

2005-02-04  Ulrich Drepper  <drepper@redhat.com>

	* dwarf_siblingof.c (dwarf_siblingof): Add some buffer boundary
	checks to not read over buffer boundaries for ill-formed DWARF data.

2004-09-25  Ulrich Drepper  <drepper@redhat.com>

	* dwarf_child.c: Make compile with gcc 4.0.
	* dwarf_error.c: Likewise.
	* dwarf_formblock.c: Likewise.
	* dwarf_getabbrev.c: Likewise.
	* dwarf_getattrs.c: Likewise.
	* dwarf_getsrclines.c: Likewise.
	* dwarf_tag.c: Likewise.
	* libdw_form.c: Likewise.

2004-01-20  Ulrich Drepper  <drepper@redhat.com>

	* Makefile.am: Support building with mudflap.

	* dwarf_getloclist.c: Fix warnings gcc 3.4 spits out.
	* dwarf_getsrclines.c: Likewise.
	* dwarf_memory-access.h: Likewise.

2004-01-19  Ulrich Drepper  <drepper@redhat.com>

	* dwarf_getsrcfiles.c: Third parameter can be NULL.

	* libdw.h: Define Dwarf_macro.  Declare dwarf_getmacros.
	Third parameter of dwarf_getsrcfiles can be NULL.

	* libdw.map: Add dwarf_getmacros.
	* Makefile.am (libdw_a_SOURCES): Add dwarf_getmacros.
	* dwarf_getmacros.c: New file.

2004-01-18  Ulrich Drepper  <drepper@redhat.com>

	* libdw.h: Second parameter of dwarf_getaranges can be NULL.

	* dwarf_nextcu.c: Return -1 if dwarf parameter is NULL.

	* dwarf_getsrclines.c:
	Use read_2ubyte_unaligned_inc instead of _inc-less variant.

	* dwarf_getaranges.c: Allow naranges parameter to be NULL.

	* libdwP.h (_): Use elfutils domain.

	* dwarf_getsrclines.c (dwarf_getsrclines): Add more branch prediction.

	* dwarf_getsrclines.c: Fix typo in comment.

2004-01-17  Ulrich Drepper  <drepper@redhat.com>

	* Makefile.am: Support building with mudflap.

2004-01-16  Ulrich Drepper  <drepper@redhat.com>

	* memory-access.h: Add lots of const in case a pointer passed is const.

	* dwarf_formflag.c: New file.
	* dwarf_getattrs.c: New file.
	* dwarf_error.c: Add new error value.
	* libdw.h: Add prototypes for new functions.  Adjust prototype for
	dwarf_getpubnames.
	* libdw.map: Add new functions.
	* dwarf_getpubnames.c: Change type of return value and fourth parameter
	to ptrdiff_t.
	* libdwP.h: Add new error value.
	* Makefile.am (libdw_a_SOURCES): Add dwarf_getattrs.c and
	dwarf_formflag.c.

	* dwarf_getpubnames.c (dwarf_getpubnames): Just fail if dbg is NULL.

2004-01-12  Ulrich Drepper  <drepper@redhat.com>

	* dwarf_getarange_addr.c: New file
	* dwarf_getarangeinfo.c: New file.
	* dwarf_getaranges.c: New file.
	* dwarf_onerange.c: New file.
	* libdw.h: Declare new functions.  Define Dwarf_Arange and
	Dwarf_Aranges.
	* libdw.map: Add new functions.
	* libdwP.h: Add new errors.  Add aranges member to struct Dwarf.
	Define Dwarf_Aranges_s and Dwarf_Arange_s.
	* Makefile.am (libdw_a_SOURCES): Add dwarf_getaranges.c,
	dwarf_onearange.c, dwarf_getarangeinfo.c, dwarf_getarange_addr.c.
	* dwarf_error.c: Add new message.

2004-01-11  Ulrich Drepper  <drepper@redhat.com>

	* Makefile.am (libdw_a_SOURCES): Add dwarf_lineaddr.c, dwarf_linecol.c,
	dwarf_linebeginstatement.c, dwarf_lineendsequence.c, dwarf_lineblock.c,
	dwarf_lineprologueend.c, dwarf_lineepiloguebegin.c, dwarf_onesrcline.c.
	* dwarf_error.c: Add another message.
	* dwarf_getsrc_die.c: Adjust for Dwarf_Files and Dwarf_Lines
	introduction.
	* dwarf_filesrc.c: Likewise.
	* dwarf_getsrcfiles.c: Likewise.
	* dwarf_getsrclines.c: Likewise.
	* dwarf_lineaddr.c: New file.
	* dwarf_linebeginstatement.c: New file.
	* dwarf_lineblock.c: New file.
	* dwarf_linecol.c: New file.
	* dwarf_lineendsequence.c: New file.
	* dwarf_lineepiloguebegin.c: New file.
	* dwarf_lineno.c: New file.
	* dwarf_lineprologueend.c: New file.
	* dwarf_onesrcline.c: New file.
	* dwarf_lineno.c: Change interface to store result in object pointed
	to by second parameter.
	* libdw.h: Add prototypes for new functions.  Change dwarf_lineno
	prototype.  Define Dwarf_Files and Dwarf_Lines.
	* libdw.map: Add new functions.
	* libdwP.h: Define Dwarf_Files_s and Dwarf_Lines_s.
	* libdw_findcu.c: Don't initialize nlines field.

	* dwarf_siblingof: Little optimization.

	* dwarf_begin.c: Remember that the ELF descriptor must be closed.
	* dwarf_end.c: Close ELF descriptor if free_elf is set.
	* libdwP.h (struct Dwarf): Add free_elf field.

	* Makefile.am (libdw_a_SOURCES): Add dwarf_getstring.c and
	dwarf_offabbrev.c.
	* dwarf_getstring.c: New file.
	* dwarf_offabbrev.c: New file.
	* libdw.map: Add dwarf_getstring and dwarf_offabbrev.
	* dwarf_getabbrev.c (__libdw_getabbrev): Add new dbg and result
	parameters.  Don't allocate memory if not necessary and don't lookup
	previous results if no CU given.
	(dwarf_getabbrev): Adjust call to __libdw_getabbrev.
	* dwarf_tag.c: Adjust call to __libdw_getabbrev.
	* libdw.h: Declare dwarf_offabbrev and dwarf_getstring.
	* libdwP.h: Change prototype for __libdw_getabbrev.

	* dwarf_getabbrevattr.c: Add offsetp parameter.  Fill in before
	returning if this is wanted.

2004-01-09  Ulrich Drepper  <drepper@redhat.com>

	* dwarf_nextcu.c: Add new parameter offset_sizep.  Initialize it
	with offset_size value.
	* libdw.h: Adjust dwarf_nextcu prototype.
	* libdwP.h (struct Dwarf_CU): Add offset_size member.
	* libdw_findcu.c: Adjust dwarf_nextcu call.  Initialize offset_size
	member of new CU struct.
	* dwarf_formstring.c: Depend on offset_size not address_size for
	DW_FORM_strp handling.
	* dwarf_form.c: Likewise for DW_FORM_strp and DW_FORM_ref_addr.

	* dwarf_tag.c (__libdw_findabbrev): Return correct value for
	failing lookup.
	(dwarf_tag): Correctly recognize failed lookup.

	* dwarf_end.c (cu_free):  Call tdestroy for locs member.  Use new
	function noop_free.
	* dwarf_error.c: Add message for DWARF_E_NO_BLOCK.
	* dwarf_formblock.c: New file.
	* dwarf_getloclist.c: Rewrite to handle a single block.
	* libdw.h: Define Dwarf_Block.  Rename Dwarf_Loc members.  Remove
	Dwarf_Locdesc definition.  Declare dwarf_formblock.  Remove
	dwarf_getloclistent declaration.
	* libdw.map: Add dwarf_formblock, remove dwarf_getloclistent.
	* libdwP.h: Define struct loc_s and DWARF_E_NO_BLOCK.
	Add locs member to struct Dwarf_CU.
	* libdw_fundcu.c: Initialize locs member of new CU.
	* Makefile.am (libdw_a_SOURCES): Add dwarf_formblock.c.
	Remove dwarf_getloclistent.c.

2004-01-07  Ulrich Drepper  <drepper@redhat.com>

	* libdw.h: Use __nonnull__ attribute only for gcc >= 3.3.
	* libdwP.h: Likewise.

	* dwarf_getloclist.c: New file.
	* dwarf_getloclistent.c: New file.
	* libdw.h: Define Dwarf_Loc and Dwarf_Locdesc.
	Declare dwarf_getloclistent and dwarf_getloclist.
	* libdw.map: Add dwarf_getloclistent and dwarf_getloclist.
	* libdwP.h: Define DWARF_E_NO_LOCLIST.
	* Makefile.am (libdw_a_SOURCES): Add dwarf_getloclistent.c and
	dwarf_getloclist.c.

	* dwarf_error.c: More error messages.

2004-01-06  Ulrich Drepper  <drepper@redhat.com>

	* dwarf_getsrclines.c: Remove debugging support.

	* dwarf_getsrcfiles.c: New file.
	* dwarf_filesrc.c: New file.
	* libdw.h: Declare these functions.  Define Dwarf_File.
	* libdwP.c: Adjust Dwarf_File_s definition.
	* libdw.map: Add these functions.
	* Makefile.am (libdw_a_SOURCES): Add dwarf_getsrcfiles.c and
	dwarf_filesrc.c.
	* dwarf_getsrclines.c: Initialize cu->files.

2004-01-05  Ulrich Drepper  <drepper@redhat.com>

	* libdw.h: Add more nonnull function attributes.

	* dwarf_begin_elf.c (dwarf_begin_elf): Don't initialize mem_tail->next.
	* dwarf_end.c (cu_free): New function.
	(dwarf_end): Also free CU tree.  Correct freeing of memory blocks.
	* dwarf_error.c (errmsgs): Add new messages.
	* dwarf_getsrc_die.c: New file.
	* dwarf_getsrclines.c: New file.
	* dwarf_lineno.c: New file.
	* dwarf_linesrc.c: New file.
	* dwarf_nextcu.c (dwarf_nextcu): Use read_*byte_unaligned_inc
	instead of the *_inc-less variants.
	* libdw.h: Define Dwarf_Line.  Add some function attributes.  Declare
	dwarf_getsrclines, dwarf_getsrc_die, dwarf_lineno, and dwarf_linesrc.
	* libdw.map: Add dwarf_getsrclines, dwarf_getsrc_die, dwarf_lineno,
	and dwarf_linesrc.
	* libdwP.h: Add more error codes.
	(struct Dwarf): Remove mem_tail.next member.
	(Dwarf_File): Define type.
	(struct Dwarf_Line_s): Define type.
	(struct Dwarf_CU): Add lines and nlines members.
	(libdw_alloc): Define local variable _tail and use it.
	Add some function attributes.
	* libdw_alloc.c (__libdw_allocate): Don't initialize next member.
	* libdw_findcu.c (__libdw_findcu): Initialize lines and nlines members.
	* memory-access.h: Add unlikely for the endian conversion paths.
	* Makefile.am (AM_CFLAGS): Add -std parameter.
	(libdw_a_SOURCES): Add dwarf_getsrclines, dwarf_getsrc_die,
	dwarf_lineno, and dwarf_linesrc.

2003-08-11  Ulrich Drepper  <drepper@redhat.com>

	* Moved to CVS archive.<|MERGE_RESOLUTION|>--- conflicted
+++ resolved
@@ -1,13 +1,7 @@
-<<<<<<< HEAD
-2010-05-28  Ulrich Drepper  <drepper@redhat.com>
-
-	* dwarf_getlocation.c (dwarf_getlocation): Move attr_ok call back to
-	the front.
-=======
 2010-05-28  Eduardo Santiago  <santiago@redhat.com>
 
-	* dwarf_getlocation.c (dwarf_getlocation): Do attr_ok check first thing.
->>>>>>> d77e69ba
+	* dwarf_getlocation.c (dwarf_getlocation): Do attr_ok check first
+	thing.
 
 2010-05-27  Roland McGrath  <roland@redhat.com>
 
