--- conflicted
+++ resolved
@@ -1,15 +1,13 @@
-<<<<<<< HEAD
-2009-01-05  Roland McGrath  <roland@redhat.com>
+2009-01-06  Roland McGrath  <roland@redhat.com>
 
 	* Makefile.am (libdw.so): Link in $(zip_LIBS).
-=======
+
 2009-01-06  Ulrich Drepper  <drepper@redhat.com>
 
-	* libdw.h: Add definition for unwind and call frame information.
+	* dwarf.h: Add definition for unwind and call frame information.
 
 	* memory-access.h: Define read_ubyte_unaligned, read_sbyte_unaligned,
 	read_ubyte_unaligned_inc, and read_sbyte_unaligned_inc.
->>>>>>> ac194d05
 
 2008-08-15  Roland McGrath  <roland@redhat.com>
 
