--- conflicted
+++ resolved
@@ -1,16 +1,16 @@
-<<<<<<< HEAD
-2009-01-11  Roland McGrath  <roland@redhat.com>
+2009-01-17  Roland McGrath  <roland@redhat.com>
+
+	* Makefile.am (known-dwarf.h): Target renamed, not in $(srcdir).
+	Make it unconditional.
+	(BUILT_SOURCES): Updated.
 
 	* dwarf.h: Add description comments for DW_LANG_* values.
 
 	* Makefile.am [MAINTAINER_MODE]
 	($(srcdir)/known-dwarf.h): New target.
 	(BUILT_SOURCES): Add it.
-=======
-2009-01-17  Roland McGrath  <roland@redhat.com>
 
 	* dwarf.h: Add DW_OP_GNU_push_tls_address, DW_OP_GNU_uninit.
->>>>>>> e9c5963d
 
 2009-01-10  Ulrich Drepper  <drepper@redhat.com>
 
