--- conflicted
+++ resolved
@@ -1,16 +1,14 @@
-<<<<<<< HEAD
 2008-12-16  Roland McGrath  <roland@redhat.com>
 
 	* dwfl_module_build_id.c (dwfl_module_build_id): Define with alias and
 	symver magic to bind to ELFUTILS_0.138.
 	(_BUG_COMPAT_dwfl_module_build_id): New function, bug compatible
 	wrapper for ELFUTILS_0.130 version set.
-=======
+
 2008-12-18  Roland McGrath  <roland@redhat.com>
 
 	* derelocate.c (dwfl_module_relocate_address): Fix last fix: ET_DYN
 	addresses are taken as relative to MOD->low_addr.
->>>>>>> 7d9b821d
 
 2008-12-15  Roland McGrath  <roland@redhat.com>
 
