--- conflicted
+++ resolved
@@ -1,4 +1,3 @@
-<<<<<<< HEAD
 2009-02-05  Ulrich Drepper  <drepper@redhat.com>
 
 	* readelf.c (print_cfa_program): Correct a few labels.
@@ -19,7 +18,7 @@
 	* elflint.c (parse_opt): ARGP_HELP_EXIT_ERR does nothing for argp_help.
 	* objdump.c (parse_opt): Likewise.
 	* readelf.c (parse_opt): Likewise.
-=======
+
 2009-01-27  Roland McGrath  <roland@redhat.com>
 
 	* readelf.c (print_ops): Notice short length, don't overrun buffer
@@ -28,7 +27,6 @@
 	* readelf.c (print_ops): Fix DW_OP_call[24] decoding.
 
 	* readelf.c (print_ops): Print (empty)\n when LEN == 0.
->>>>>>> c2e71c50
 
 2009-01-24  Ulrich Drepper  <drepper@redhat.com>
 
